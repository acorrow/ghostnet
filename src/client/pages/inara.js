import React, { useState, useEffect, useMemo, useRef, useCallback, Fragment } from 'react'
import Layout from '../components/layout'
import Panel from '../components/panel'
import Icons from '../lib/icons'
<<<<<<< HEAD
import { useSocket, sendEvent } from '../lib/socket'
import NavigationInspectorPanel from '../components/panels/nav/navigation-inspector-panel'
import animateTableEffect from '../lib/animate-table-effect'
=======
import { useSocket, sendEvent, eventListener } from '../lib/socket'
import { getShipLandingPadSize } from '../lib/ship-pad-sizes'
>>>>>>> 763e94c6

function formatSystemDistance (value, fallback) {
  if (typeof value === 'number' && !Number.isNaN(value)) {
    return `${value.toFixed(2)} Ly`
  }
  return fallback || ''
}

function formatStationDistance (value, fallback) {
  if (typeof value === 'number' && !Number.isNaN(value)) {
    return `${Math.round(value).toLocaleString()} Ls`
  }
  return fallback || ''
}

function normaliseName (value) {
  return typeof value === 'string' ? value.trim().toLowerCase() : ''
}

function findSystemObjectByName (systemData, name) {
  const target = normaliseName(name)
  if (!target) return null

  const objects = systemData?.objectsInSystem || []
  let match = objects.find(obj => normaliseName(obj?.name) === target)
  if (match) return match

  match = objects.find(obj => normaliseName(obj?.label) === target)
  if (match) return match

  const targetNoSpaces = target.replace(/\s+/g, '')
  match = objects.find(obj => normaliseName(obj?.name).replace(/\s+/g, '') === targetNoSpaces)
  if (match) return match

  return null
}

function formatRelativeTime (value) {
  if (!value) return ''
  const date = new Date(value)
  if (Number.isNaN(date.getTime())) {
    return typeof value === 'string' ? value : ''
  }
  const diffMs = Date.now() - date.getTime()
  if (diffMs < 0) return 'Just now'
  const minutes = Math.floor(diffMs / 60000)
  if (minutes < 1) return 'Just now'
  if (minutes < 60) return `${minutes} minute${minutes === 1 ? '' : 's'} ago`
  const hours = Math.floor(minutes / 60)
  if (hours < 24) return `${hours} hour${hours === 1 ? '' : 's'} ago`
  const days = Math.floor(hours / 24)
  if (days < 7) return `${days} day${days === 1 ? '' : 's'} ago`
  return date.toLocaleDateString()
}

function normaliseFactionKey(value) {
  return typeof value === 'string' && value.trim() ? value.trim().toLowerCase() : ''
}

function formatReputationPercent(value) {
  if (typeof value !== 'number' || Number.isNaN(value)) return null
  const percentage = Math.round(value * 100)
  const sign = percentage > 0 ? '+' : ''
  return `${sign}${percentage}%`
}

function shouldDebugFactionStandings () {
  if (typeof window === 'undefined') return false
  try {
    return window.localStorage.getItem('inaraDebugFactions') === 'true'
  } catch (err) {
    return false
  }
}

let factionStandingsCache = null
let factionStandingsPromise = null

function parseFactionStandingsResponse(data) {
  const nextStandings = {}
  if (!data || typeof data !== 'object') return nextStandings

  if (data?.standings && typeof data.standings === 'object') {
    for (const [key, value] of Object.entries(data.standings)) {
      if (!key || !value || typeof value !== 'object') continue
      const normalizedKey = typeof key === 'string' ? key.trim().toLowerCase() : ''
      if (!normalizedKey) continue
      nextStandings[normalizedKey] = {
        standing: value.standing || null,
        relation: typeof value.relation === 'string' ? value.relation : null,
        reputation: typeof value.reputation === 'number' ? value.reputation : null
      }
    }
  } else if (Array.isArray(data?.factions)) {
    for (const faction of data.factions) {
      if (!faction || typeof faction !== 'object') continue
      const key = normaliseFactionKey(faction.name)
      if (!key) continue
      nextStandings[key] = {
        standing: faction.standing || null,
        relation: typeof faction.relation === 'string' ? faction.relation : null,
        reputation: typeof faction.reputation === 'number' ? faction.reputation : null
      }
    }
  }

  return nextStandings
}

function useFactionStandings() {
  const [standings, setStandings] = useState(() => factionStandingsCache || {})

  useEffect(() => {
    let cancelled = false

    if (factionStandingsCache) {
      return () => { cancelled = true }
    }

    if (!factionStandingsPromise) {
      factionStandingsPromise = fetch('/api/faction-standings')
        .then(res => {
          if (!res.ok) throw new Error('Failed to load faction standings')
          return res.json()
        })
        .then(data => {
          factionStandingsCache = parseFactionStandingsResponse(data)
          return factionStandingsCache
        })
        .catch(() => {
          factionStandingsCache = {}
          return factionStandingsCache
        })
    }

    factionStandingsPromise
      .then(result => {
        if (!cancelled) setStandings(result || {})
      })
      .catch(() => {
        if (!cancelled) setStandings({})
      })

    return () => {
      cancelled = true
    }
  }, [])

  return standings
}

function getFactionStandingDisplay(factionName, standings) {
  const key = normaliseFactionKey(factionName)
  const debug = shouldDebugFactionStandings()
  if (!key || !standings) {
    if (debug && factionName) {
      console.debug('[INARA] Faction lookup skipped', { factionName, key, hasStandings: !!standings })
    }
    return {}
  }
  const info = standings[key]
  if (!info) {
    if (debug) {
      console.debug('[INARA] Faction standing missing', {
        factionName,
        key,
        availableCount: Object.keys(standings || {}).length
      })
    }
    return {}
  }

  if (debug) {
    console.debug('[INARA] Faction standing resolved', {
      factionName,
      key,
      standing: info.standing,
      relation: info.relation,
      reputation: info.reputation
    })
  }

  const relationLabel = typeof info.relation === 'string' && info.relation.trim()
    ? `${info.relation.trim().charAt(0).toUpperCase()}${info.relation.trim().slice(1)}`
    : null
  const standingLabel = typeof info.standing === 'string' && info.standing.trim()
    ? `${info.standing.trim().charAt(0).toUpperCase()}${info.standing.trim().slice(1)}`
    : null
  const statusLabel = relationLabel || standingLabel || null
  const className = info.standing === 'ally'
    ? 'text-success'
    : info.standing === 'hostile'
      ? 'text-danger'
      : null
  const reputationLabel = typeof info.reputation === 'number'
    ? formatReputationPercent(info.reputation)
    : null
  const statusDescription = [statusLabel, reputationLabel && `Rep ${reputationLabel}`]
    .filter(Boolean)
    .join(' · ') || undefined

  return {
    info,
    className,
    title: statusDescription,
    statusLabel,
    statusDescription
  }
}

function extractFactionNameCandidate (value) {
  if (!value) return ''
  if (typeof value === 'string') {
    const trimmed = value.trim()
    return trimmed || ''
  }
  if (typeof value === 'object') {
    const candidates = [
      value.name,
      value.Name,
      value.localisedName,
      value.localizedName,
      value.LocalisedName,
      value.faction,
      value.factionName,
      value.title
    ]
    for (const candidate of candidates) {
      if (typeof candidate === 'string' && candidate.trim()) return candidate.trim()
    }
    if (value.faction) {
      const nested = extractFactionNameCandidate(value.faction)
      if (nested) return nested
    }
  }
  return ''
}

function resolveRouteFactionName (localData, endpointData) {
  const candidates = [
    localData?.faction,
    localData?.stationFaction,
    localData?.controllingFaction,
    localData?.controllingFactionName,
    localData?.minorFaction,
    localData?.minorFactionName,
    localData?.factionDetails,
    localData?.StationFaction,
    localData?.SystemFaction,
    endpointData?.faction,
    endpointData?.factionName,
    endpointData?.controllingFaction,
    endpointData?.controllingFactionName,
    endpointData?.minorFaction,
    endpointData?.minorFactionName,
    endpointData?.stationFaction,
    endpointData?.StationFaction
  ]

  for (const candidate of candidates) {
    const resolved = extractFactionNameCandidate(candidate)
    if (resolved) return resolved
  }

  return ''
}

function stationIconFromType(type = '') {
  const lower = type.toLowerCase()
  if (lower.includes('asteroid')) return 'asteroid-base'
  if (lower.includes('outpost')) return 'outpost'
  if (lower.includes('ocellus')) return 'ocellus-starport'
  if (lower.includes('orbis')) return 'orbis-starport'
  if (lower.includes('planetary port') || lower.includes('planetary outpost') || lower.includes('workshop')) return 'planetary-port'
  if (lower.includes('settlement')) return 'settlement'
  if (lower.includes('installation') || lower.includes('mega ship') || lower.includes('megaship') || lower.includes('fleet carrier')) return 'megaship'
  return 'coriolis-starport'
}

function formatCredits (value, fallback) {
  if (typeof value === 'number' && !Number.isNaN(value)) {
    return `${Math.round(value).toLocaleString()} Cr`
  }
  if (typeof value === 'string' && value.trim()) {
    const parsed = Number(value)
    if (!Number.isNaN(parsed)) {
      return `${Math.round(parsed).toLocaleString()} Cr`
    }
    return value
  }
  return fallback || '--'
}

function PristineMiningArtwork ({ systemObject }) {
  const ringMaskId = useMemo(() => {
    if (!systemObject) return 'pristine-artwork-ring-mask'
    const base = (systemObject.id || normaliseName(systemObject.name) || 'object')
      .toString()
      .replace(/[^a-z0-9-]/gi, '-')
    return `pristine-artwork-ring-mask-${base}`
  }, [systemObject?.id, systemObject?.name])

  if (!systemObject) return null

  const type = systemObject.type || ''
  const subType = systemObject.subType || type
  const hasRings = Array.isArray(systemObject.rings) && systemObject.rings.length > 0
  const isBelt = /belt|cluster/i.test(type) || /belt|ring/i.test(subType)
  const isStar = type === 'Star'
  const hasAtmosphere = Boolean(systemObject.atmosphereType && systemObject.atmosphereType !== 'No atmosphere')

  const dataAttributes = {
    'data-system-object-type': type,
    'data-system-object-sub-type': subType,
    'data-system-object-landable': systemObject.isLandable || undefined,
    'data-system-object-atmosphere': systemObject.atmosphereType || undefined,
    'data-system-object-name': systemObject.name || undefined
  }

  if (isBelt) {
    return (
      <div className='pristine-mining__artwork pristine-mining__artwork--belt' aria-hidden='true'>
        <svg viewBox='0 0 1000 600' className='pristine-mining__artwork-svg pristine-mining__artwork-svg--belt' focusable='false'>
          <g className='pristine-mining__belt'>
            <ellipse className='pristine-mining__belt-ring pristine-mining__belt-ring--outer' cx='500' cy='300' rx='420' ry='160' />
            <ellipse className='pristine-mining__belt-ring pristine-mining__belt-ring--inner' cx='500' cy='300' rx='340' ry='120' />
            <ellipse className='pristine-mining__belt-dust' cx='500' cy='300' rx='260' ry='90' />
          </g>
        </svg>
      </div>
    )
  }

  const radius = isStar ? 320 : 300
  const atmosphereRadius = radius + 70
  const ringOuterRx = radius * 2
  const ringOuterRy = radius / 3
  const ringInnerRx = radius
  const ringInnerRy = radius / 3
  const ringMiddleRx = radius * 1.2
  const ringMiddleRy = radius / 5

  return (
    <div className='pristine-mining__artwork' aria-hidden='true'>
      <svg viewBox='0 0 1000 1000' className='pristine-mining__artwork-svg' focusable='false'>
        <g className='system-map__system-object pristine-mining__artwork-object' {...dataAttributes}>
          {hasAtmosphere && (
            <g className='system-map__body'>
              <g className='system-map__planet'>
                <circle className='system-map__planet-atmosphere' cx='500' cy='500' r={atmosphereRadius} />
              </g>
            </g>
          )}
          <g className='system-map__body'>
            <g className='system-map__planet'>
              <circle cx='500' cy='500' r={radius} />
              <circle className='system-map__planet-surface' cx='500' cy='500' r={radius} />
              {hasRings && (
                <>
                  <defs>
                    <mask id={ringMaskId} className='system-map__planet-ring-mask'>
                      <ellipse cx='500' cy='500' rx={ringOuterRx} ry={ringOuterRy} fill='white' />
                      <ellipse cx='500' cy={500 - (radius / 5)} rx={ringInnerRx} ry={ringInnerRy} fill='black' />
                      <ellipse cx='500' cy={500 - (radius / 15)} rx={ringMiddleRx} ry={ringMiddleRy} fill='black' />
                    </mask>
                  </defs>
                  <ellipse
                    className='system-map__planet-ring'
                    cx='500'
                    cy='500'
                    rx={ringOuterRx}
                    ry={ringOuterRy}
                    mask={`url(#${ringMaskId})`}
                    opacity='1'
                  />
                  <ellipse
                    className='system-map__planet-ring'
                    cx='500'
                    cy={500 - (radius / 80)}
                    rx={radius * 1.85}
                    ry={radius / 4.2}
                    mask={`url(#${ringMaskId})`}
                    opacity='.25'
                  />
                </>
              )}
            </g>
          </g>
        </g>
      </svg>
    </div>
  )
}

const FILTER_FORM_STYLE = {
  margin: '1.4rem 0 1.25rem'
}

const FILTERS_GRID_STYLE = {
  display: 'grid',
  gridTemplateColumns: 'repeat(auto-fill, minmax(200px, 1fr))',
  gap: '.75rem 1rem',
  width: '100%',
  alignItems: 'start',
  justifyItems: 'stretch',
  alignContent: 'start',
  gridAutoFlow: 'row dense'
}

const FILTER_FIELD_STYLE = {
  display: 'flex',
  flexDirection: 'column',
  gap: '.25rem',
  width: '100%',
  minWidth: 0
}

const FILTER_LABEL_STYLE = {
  display: 'block',
  marginBottom: 0,
  color: '#ff7c22',
  fontSize: '0.75rem',
  textTransform: 'uppercase',
  letterSpacing: '.08em'
}

const FILTER_CONTROL_STYLE = {
  width: '100%',
  minHeight: '2.35rem',
  height: '2.35rem',
  padding: '.35rem .7rem',
  fontSize: '0.9rem',
  borderRadius: '.35rem',
  border: '1px solid #2f3442',
  background: 'rgba(10, 14, 23, 0.95)',
  color: '#f5f7ff',
  lineHeight: '1.2',
  boxSizing: 'border-box'
}

const FILTER_TOGGLE_BUTTON_STYLE = {
  background: 'rgba(255, 124, 34, 0.1)',
  border: '1px solid #ff7c22',
  color: '#ff7c22',
  borderRadius: '.35rem',
  padding: '0 1rem',
  fontSize: '0.85rem',
  cursor: 'pointer',
  height: '2.35rem',
  display: 'inline-flex',
  alignItems: 'center',
  justifyContent: 'center'
}

const FILTER_SUMMARY_STYLE = {
  flex: '1 1 220px',
  minWidth: 200,
  color: '#ffa45b',
  fontSize: '0.85rem',
  fontWeight: 500,
  marginLeft: 'auto',
  whiteSpace: 'nowrap',
  overflow: 'hidden',
  textOverflow: 'ellipsis'
}

const FILTER_SUBMIT_BUTTON_STYLE = {
  padding: '0 1.4rem',
  fontSize: '0.9rem',
  borderRadius: '.35rem',
  height: '2.35rem',
  display: 'inline-flex',
  alignItems: 'center',
  justifyContent: 'center'
}

const DEFAULT_SORT_DIRECTION = {
  profitPerTon: 'desc',
  routeDistance: 'asc',
  distance: 'asc'
}

function getStationIconName (localInfo = {}, remoteInfo = {}) {
  if (localInfo?.icon) return localInfo.icon
  const candidates = [
    localInfo?.stationType,
    localInfo?.type,
    remoteInfo?.stationType,
    remoteInfo?.type,
    remoteInfo?.subType
  ].filter(entry => typeof entry === 'string' && entry.trim())
  if (candidates.length === 0) return null
  return stationIconFromType(candidates[0])
}

function StationIcon ({ icon, size = 26, color = '#ffb347' }) {
  if (!icon) return null
  const paths = Icons[icon]
  if (!paths) return null
  const viewBox = icon === 'asteroid-base' ? '0 0 2000 2000' : '0 0 1000 1000'
  return (
    <svg
      viewBox={viewBox}
      focusable='false'
      aria-hidden='true'
      style={{ width: size, height: size, fill: color, flexShrink: 0 }}
    >
      {paths}
    </svg>
  )
}

function parseNumberFromText (value) {
  if (typeof value !== 'string') return null
  const cleaned = value.replace(/[^0-9.-]/g, '')
  if (!cleaned) return null
  const parsed = Number(cleaned)
  return Number.isFinite(parsed) ? parsed : null
}

function extractProfitPerTon (route) {
  if (!route) return null
  const summary = route.summary || {}
  const numericCandidates = [summary.profitPerUnit, route.profitPerUnit]
  for (const value of numericCandidates) {
    if (typeof value === 'number' && !Number.isNaN(value)) return value
  }
  const textCandidates = [summary.profitPerUnitText, route.profitPerUnitText]
  for (const textValue of textCandidates) {
    const parsed = parseNumberFromText(textValue)
    if (parsed !== null) return parsed
  }
  return null
}

function extractRouteDistance (route) {
  if (!route) return null
  const numericCandidates = [
    route?.summary?.routeDistanceLy,
    route?.summary?.distanceLy,
    route?.distanceLy,
    route?.distance
  ]
  for (const value of numericCandidates) {
    if (typeof value === 'number' && !Number.isNaN(value)) return value
  }
  const textCandidates = [
    route?.summary?.routeDistanceText,
    route?.summary?.distanceText,
    route?.distanceDisplay
  ]
  for (const textValue of textCandidates) {
    const parsed = parseNumberFromText(textValue)
    if (parsed !== null) return parsed
  }
  return null
}

function extractSystemDistance (route) {
  if (!route) return null
  const numericCandidates = [
    route?.summary?.distanceLy,
    route?.distanceLy,
    route?.distance
  ]
  for (const value of numericCandidates) {
    if (typeof value === 'number' && !Number.isNaN(value)) return value
  }
  const textCandidates = [
    route?.summary?.distanceText,
    route?.distanceDisplay
  ]
  for (const textValue of textCandidates) {
    const parsed = parseNumberFromText(textValue)
    if (parsed !== null) return parsed
  }
  return null
}

function generateMockTradeRoutes ({ systemName, cargoCapacity, count = 5 }) {
  const normalizedCapacity = Number.isFinite(Number(cargoCapacity)) && Number(cargoCapacity) > 0
    ? Math.round(Number(cargoCapacity))
    : 256
  const baseCommodity = null
  const now = Date.now()

  const formatPrice = value => `${Math.round(value).toLocaleString()} Cr`

  return Array.from({ length: count }).map((_, index) => {
    const id = index + 1
    const profitPerUnit = 4500 + (index * 800)
    const outboundBuyPrice = 1200 + (index * 150)
    const outboundSellPrice = outboundBuyPrice + profitPerUnit
    const returnBuyPrice = 900 + (index * 130)
    const returnSellPrice = returnBuyPrice + Math.round(profitPerUnit * 0.65)
    const routeDistanceLy = 12 + (index * 4)
    const distanceLy = 5 + (index * 2)
    const updated = new Date(now - index * 45 * 60000).toISOString()

    const outboundCommodity = baseCommodity || `Mock Commodity ${id}`
    const returnCommodity = `Return Sample ${id}`

    return {
      summary: {
        profitPerUnit,
        profitPerUnitText: formatPrice(profitPerUnit),
        profitPerTrip: profitPerUnit * normalizedCapacity,
        profitPerTripText: formatPrice(profitPerUnit * normalizedCapacity),
        profitPerHour: profitPerUnit * normalizedCapacity * 2,
        profitPerHourText: formatPrice(profitPerUnit * normalizedCapacity * 2),
        routeDistanceLy,
        routeDistanceText: `${routeDistanceLy.toFixed(2)} Ly`,
        distanceLy,
        distanceText: `${distanceLy.toFixed(2)} Ly`,
        updated
      },
      origin: {
        local: {
          station: `Sandbox Origin ${id}`,
          system: systemName || `Sandbox System ${id}`
        },
        buy: {
          commodity: outboundCommodity,
          price: outboundBuyPrice,
          priceText: formatPrice(outboundBuyPrice),
          quantity: 4500 - (index * 250),
          quantityText: `${(4500 - (index * 250)).toLocaleString()} t`,
          level: Math.min(3, (index % 3) + 1)
        },
        sellReturn: {
          commodity: returnCommodity,
          price: returnSellPrice,
          priceText: formatPrice(returnSellPrice),
          quantity: 3200 - (index * 200),
          quantityText: `${(3200 - (index * 200)).toLocaleString()} t`,
          level: Math.min(3, ((index + 1) % 3) + 1)
        }
      },
      destination: {
        local: {
          station: `Sandbox Destination ${id}`,
          system: `Neighbor System ${id}`
        },
        sell: {
          commodity: outboundCommodity,
          price: outboundSellPrice,
          priceText: formatPrice(outboundSellPrice),
          quantity: 3800 - (index * 180),
          quantityText: `${(3800 - (index * 180)).toLocaleString()} t`,
          level: Math.min(3, ((index + 2) % 3) + 1)
        },
        buyReturn: {
          commodity: returnCommodity,
          price: returnBuyPrice,
          priceText: formatPrice(returnBuyPrice),
          quantity: 2600 - (index * 160),
          quantityText: `${(2600 - (index * 160)).toLocaleString()} t`,
          level: Math.min(3, (index % 4) + 1)
        }
      }
    }
  })
}

function useSystemSelector ({ autoSelectCurrent = false } = {}) {
  const [systemSelection, setSystemSelection] = useState('')
  const [systemInput, setSystemInput] = useState('')
  const [system, setSystem] = useState('')
  const [systemOptions, setSystemOptions] = useState([])
  const [currentSystem, setCurrentSystem] = useState(null)
  const autoSelectApplied = useRef(false)
  const isMounted = useRef(true)

  useEffect(() => {
    return () => { isMounted.current = false }
  }, [])

  const fetchCurrentSystem = useCallback(({ allowAutoSelect = false } = {}) => {
    fetch('/api/current-system')
      .then(res => res.json())
      .then(data => {
        if (!isMounted.current) return
        setCurrentSystem(data.currentSystem)
        const seen = new Set()
        const opts = []
        if (data.currentSystem?.name) {
          opts.push({ name: data.currentSystem.name, distance: 0 })
          seen.add(data.currentSystem.name)
        }
        data.nearby?.forEach(sys => {
          if (!seen.has(sys.name)) {
            opts.push(sys)
            seen.add(sys.name)
          }
        })
        setSystemOptions(opts)
        const shouldAutoSelect = allowAutoSelect && autoSelectCurrent && !autoSelectApplied.current && data.currentSystem?.name
        if (shouldAutoSelect) {
          const nextValue = data.currentSystem.name
          setSystemSelection(nextValue)
          setSystemInput('')
          setSystem(nextValue)
          autoSelectApplied.current = true
        }
      })
      .catch(() => {
        if (!isMounted.current) return
        setCurrentSystem(null)
      })
  }, [autoSelectCurrent])

  useEffect(() => {
    fetchCurrentSystem({ allowAutoSelect: true })
  }, [fetchCurrentSystem])

  useEffect(() => eventListener('newLogEntry', log => {
    if (!log?.event) return
    if (['Location', 'FSDJump', 'CarrierJump'].includes(log.event)) {
      fetchCurrentSystem({ allowAutoSelect: !autoSelectApplied.current })
    }
  }), [fetchCurrentSystem])

  const handleSystemChange = e => {
    const nextValue = e.target.value
    setSystemSelection(nextValue)
    if (nextValue === '__manual') {
      setSystemInput('')
      setSystem('')
      return
    }
    setSystem(nextValue)
  }

  const handleManualSystemChange = e => {
    const value = e.target.value
    setSystemInput(value)
    setSystem(value)
  }

  return {
    currentSystem,
    system,
    systemSelection,
    systemInput,
    systemOptions,
    handleSystemChange,
    handleManualSystemChange,
    resetSystem: () => {
      setSystemSelection('')
      setSystemInput('')
      setSystem('')
    }
  }
}

function SystemSelect ({
  label = 'System',
  systemSelection,
  systemOptions,
  onSystemChange,
  systemInput,
  onManualSystemChange,
  placeholder = 'Enter system name...'
}) {
  const containerStyle = { ...FILTER_FIELD_STYLE }

  return (
    <div style={containerStyle}>
      <label style={FILTER_LABEL_STYLE}>{label}</label>
      <select value={systemSelection} onChange={onSystemChange} style={{ ...FILTER_CONTROL_STYLE }}>
        <option value=''>Select a system...</option>
        {systemOptions.map(opt => (
          <option key={opt.name} value={opt.name}>
            {opt.name} {opt.distance > 0 ? `(${opt.distance} ly)` : '(current)'}
          </option>
        ))}
        <option value='' disabled>------------</option>
        <option value='__manual'>Other (type manually)</option>
      </select>
      {systemSelection === '__manual' && (
        <input
          type='text'
          autoFocus
          value={systemInput}
          onChange={onManualSystemChange}
          placeholder={placeholder}
          style={{ ...FILTER_CONTROL_STYLE }}
        />
      )}
    </div>
  )
}

function ShipsPanel () {
  const [ships, setShips] = useState([])
  const [selectedShip, setSelectedShip] = useState('')
  const {
    system,
    systemSelection,
    systemInput,
    systemOptions,
    handleSystemChange,
    handleManualSystemChange
  } = useSystemSelector()
  const [results, setResults] = useState([])
  const [loading, setLoading] = useState(false)
  const [error, setError] = useState('')
  const [expandedRow, setExpandedRow] = useState(null)
  const [hasSearched, setHasSearched] = useState(false)

  useEffect(() => {
    fetch('/api/shipyard-list')
      .then(res => res.json())
      .then(data => setShips(data))
      .catch(() => setShips([]))
  }, [])

  useEffect(() => {
    if (!selectedShip || !system || !system.trim()) return
    setLoading(true)
    setError('')
    setHasSearched(true)
    setExpandedRow(null)
    setResults([])
    fetch('/api/inara-websearch', {
      method: 'POST',
      headers: { 'Content-Type': 'application/json' },
      body: JSON.stringify({ shipId: selectedShip, system })
    })
      .then(res => res.json())
      .then(data => {
        setResults(Array.isArray(data.results) ? data.results : [])
        if (data.message) setError(data.message)
      })
      .catch(err => {
        setError(err.message)
        setResults([])
      })
      .finally(() => setLoading(false))
  }, [selectedShip, system])

  const showResults = hasSearched || loading

  return (
    <div>
      <h2>Find Ships for Sale</h2>
      <div style={{ display: 'flex', flexDirection: 'row', alignItems: 'flex-end', gap: '2rem', margin: '2rem 0 1.5rem 0' }}>
        <div style={{ flex: 1, minWidth: 200 }}>
          <label style={{ display: 'block', marginBottom: '.5rem', color: '#ff7c22' }}>Ship</label>
          <select value={selectedShip} onChange={e => setSelectedShip(e.target.value)} style={{ width: '100%', padding: '.5rem', fontSize: '1.1rem', borderRadius: '.5rem', border: '1px solid #444', background: '#222', color: '#fff' }}>
            <option value=''>Select a ship...</option>
            {ships.map(ship => (
              <option key={ship.id} value={ship.id}>{ship.name}</option>
            ))}
          </select>
        </div>
        <SystemSelect
          label='System'
          systemSelection={systemSelection}
          systemOptions={systemOptions}
          onSystemChange={handleSystemChange}
          systemInput={systemInput}
          onManualSystemChange={handleManualSystemChange}
        />
      </div>
      {error && <div style={{ color: '#ff4d4f', textAlign: 'center', marginTop: '1rem' }}>{error}</div>}
      {showResults && (
        <div style={{ marginTop: '1.5rem', border: '1px solid #333', background: '#101010', overflow: 'hidden' }}>
          <div className='scrollable' style={{ maxHeight: 'calc(100vh - 360px)', overflowY: 'auto' }}>
            {loading && (
              <div style={{ color: '#aaa', padding: '2rem' }}>Searching...</div>
            )}
            {!loading && results.length === 0 && (
              <div style={{ color: '#aaa', padding: '2rem' }}>No stations found with this ship for sale near {system || systemSelection || 'the selected system'}.</div>
            )}
            {!loading && results.length > 0 && (
              <table style={{ width: '100%', borderCollapse: 'collapse', color: '#fff' }}>
                <thead>
                  <tr>
                    <th style={{ textAlign: 'left', padding: '.75rem 1rem' }}>Station</th>
                    <th style={{ textAlign: 'left', padding: '.75rem 1rem' }}>System</th>
                    <th className='hidden-small text-right' style={{ padding: '.75rem 1rem' }}>Distance</th>
                    <th className='hidden-small text-right' style={{ padding: '.75rem 1rem' }}>Station Distance</th>
                    <th className='hidden-small text-right' style={{ padding: '.75rem 1rem' }}>Updated</th>
                  </tr>
                </thead>
                <tbody>
                  {results.map((row, i) => {
                    const icon = row.icon || stationIconFromType(row.type || row.stationType || '')
                    const systemDistance = formatSystemDistance(row.systemDistanceLy, row.systemDistance)
                    const stationDistance = formatStationDistance(row.stationDistanceLs, row.stationDistance)
                    const updatedDisplay = formatRelativeTime(row.updatedAt || row.updated)
                    const isCurrentSystem = row.isCurrentSystem
                    const isExpanded = expandedRow === i
                    const isMissing = row.missing

                    return [
                      <tr
                        key={i}
                        data-system-object-name={row.station}
                        tabIndex={2}
                        className={`--shown${isExpanded ? ' expanded-row' : ''}${isMissing ? ' missing-row' : ''}`}
                        style={{ animationDelay: `${i * 0.03}s`, cursor: isMissing ? 'default' : 'pointer', background: isExpanded ? '#ff980033' : undefined, opacity: isMissing ? 0.6 : 1 }}
                        onClick={() => { if (!isMissing) setExpandedRow(isExpanded ? null : i) }}
                      >
                        <td>
                          <div className='text-no-wrap' style={{ paddingLeft: '2.2rem', paddingRight: '.75rem', position: 'relative', display: 'flex', alignItems: 'center' }}>
                            <i className={`icon system-object-icon icarus-terminal-${icon}`} style={{ position: 'absolute', left: 0, fontSize: '1.5rem', display: 'inline-block' }} />
                            <span style={{ marginLeft: '2.2rem', display: 'flex', flexDirection: 'column' }}>
                              <span className='visible-medium'>{row.station}</span>
                              <span className='hidden-medium'>{row.station}</span>
                              {isMissing && <span style={{ color: '#ff4d4f', fontWeight: 500, fontSize: '0.95em' }}>Local data unavailable</span>}
                            </span>
                          </div>
                        </td>
                        <td>
                          <div className='text-no-wrap' style={{ paddingLeft: '0.5rem', paddingRight: '.75rem' }}>
                            {isCurrentSystem
                              ? (
                                <i className='icon system-object-icon icarus-terminal-location-filled text-secondary' style={{ marginRight: '.5rem' }} />
                                )
                              : (
                                <i className='icon system-object-icon icarus-terminal-location' style={{ marginRight: '.5rem', color: '#888' }} />
                                )}
                            <span className='visible-medium'>{row.system || 'Unknown'}</span>
                            <span className='hidden-medium'>{row.system || 'Unknown'}</span>
                          </div>
                        </td>
                        <td className='hidden-small text-right text-no-transform text-no-wrap'>{systemDistance || '--'}</td>
                        <td className='hidden-small text-right text-no-transform text-no-wrap'>{stationDistance || '--'}</td>
                        <td className='hidden-small text-right text-no-transform text-no-wrap'>{updatedDisplay || '--'}</td>
                      </tr>,
                      !isMissing && isExpanded && (
                        <tr key={i + '-expanded'} className='expanded-details-row'>
                          <td colSpan={5} style={{ background: '#222', color: '#fff', borderTop: '1px solid #444', padding: '1.5rem 2.5rem' }}>
                            <div style={{ display: 'flex', flexWrap: 'wrap', gap: '2.5rem', fontSize: '1.08rem' }}>
                              <div><b>Pad Size:</b> {row.padSize || 'Unknown'}</div>
                              <div><b>Type:</b> {row.type || row.stationType || 'Unknown'}</div>
                              <div><b>Market:</b> {row.market ? 'Yes' : 'No'}</div>
                              <div><b>Outfitting:</b> {row.outfitting ? 'Yes' : 'No'}</div>
                              <div><b>Shipyard:</b> {row.shipyard ? 'Yes' : 'No'}</div>
                              <div><b>Faction:</b> {row.faction || 'Unknown'}</div>
                              <div><b>Government:</b> {row.government || 'Unknown'}</div>
                              <div><b>Allegiance:</b> {row.allegiance || 'Unknown'}</div>
                              <div><b>Services:</b> {row.services && row.services.length ? row.services.join(', ') : 'None'}</div>
                              <div><b>Economies:</b> {row.economies && row.economies.length ? row.economies.map(e => e.name || e).join(', ') : 'Unknown'}</div>
                              {row.updatedAt && <div><b>Last Updated:</b> {formatRelativeTime(row.updatedAt)}</div>}
                            </div>
                          </td>
                        </tr>
                      )
                    ]
                  })}
                </tbody>
              </table>
            )}
          </div>
        </div>
      )}
    </div>
  )
}

function MissionsPanel () {
  const {
    currentSystem,
    system,
    systemSelection,
    systemInput,
    systemOptions,
    handleSystemChange,
    handleManualSystemChange
  } = useSystemSelector({ autoSelectCurrent: true })
  const [missions, setMissions] = useState([])
  const [status, setStatus] = useState('idle')
  const [error, setError] = useState('')
  const [message, setMessage] = useState('')
  const [sourceUrl, setSourceUrl] = useState('')
<<<<<<< HEAD
  const [factionStandings, setFactionStandings] = useState({})

  const displayMessage = useMemo(() => {
    if (typeof message !== 'string') return ''
    const trimmed = message.trim()
    if (!trimmed) return ''
    const lower = trimmed.toLowerCase()
    if (lower.startsWith('showing nearby mining mission factions near') || lower.startsWith('shwoing nearby mining mission factions near')) {
      return ''
    }
    return trimmed
  }, [message])

  useEffect(() => {
    let cancelled = false

    fetch('/api/faction-standings')
      .then(res => {
        if (!res.ok) throw new Error('Failed to load faction standings')
        return res.json()
      })
      .then(data => {
        if (cancelled) return
        const nextStandings = {}
        if (data && typeof data === 'object') {
          if (data?.standings && typeof data.standings === 'object') {
            for (const [key, value] of Object.entries(data.standings)) {
              if (!key || !value || typeof value !== 'object') continue
              const normalizedKey = typeof key === 'string' ? key.trim().toLowerCase() : ''
              if (!normalizedKey) continue
              nextStandings[normalizedKey] = {
                standing: value.standing || null,
                relation: typeof value.relation === 'string' ? value.relation : null,
                reputation: typeof value.reputation === 'number' ? value.reputation : null
              }
            }
          } else if (Array.isArray(data?.factions)) {
            for (const faction of data.factions) {
              if (!faction || typeof faction !== 'object') continue
              const key = normaliseFactionKey(faction.name)
              if (!key) continue
              nextStandings[key] = {
                standing: faction.standing || null,
                relation: typeof faction.relation === 'string' ? faction.relation : null,
                reputation: typeof faction.reputation === 'number' ? faction.reputation : null
              }
            }
          }
        }
        setFactionStandings(nextStandings)
      })
      .catch(() => {
        if (!cancelled) setFactionStandings({})
      })

    return () => { cancelled = true }
  }, [])
=======
  const factionStandings = useFactionStandings()
>>>>>>> 763e94c6

  const trimmedSystem = useMemo(() => {
    if (typeof system === 'string') {
      const value = system.trim()
      if (value) return value
    }
    return ''
  }, [system])

  const displaySystemName = useMemo(() => {
    if (trimmedSystem) return trimmedSystem
    if (systemSelection && systemSelection !== '__manual') return systemSelection
    if (systemInput && systemInput.trim()) return systemInput.trim()
    if (currentSystem?.name) return currentSystem.name
    return ''
  }, [trimmedSystem, systemSelection, systemInput, currentSystem])

  useEffect(() => {
    if (!trimmedSystem) {
      setMissions([])
      setStatus('idle')
      setError('')
      setMessage('')
      setSourceUrl('')
      return
    }

    let cancelled = false

    setStatus('loading')
    setError('')
    setMessage('')

    fetch('/api/inara-missions', {
      method: 'POST',
      headers: { 'Content-Type': 'application/json' },
      body: JSON.stringify({ system: trimmedSystem })
    })
      .then(res => res.json())
      .then(data => {
        if (cancelled) return

        const nextMissions = Array.isArray(data?.missions)
          ? data.missions
          : Array.isArray(data?.results)
            ? data.results
            : []

        const nextError = typeof data?.error === 'string' ? data.error : ''
        const nextMessage = typeof data?.message === 'string' ? data.message : ''
        const nextSourceUrl = typeof data?.sourceUrl === 'string' ? data.sourceUrl : ''

        setMissions(nextMissions)
        setError(nextError)
        setMessage(nextMessage)
        setSourceUrl(nextSourceUrl)

        if (nextError && nextMissions.length === 0) {
          setStatus('error')
        } else if (nextMissions.length === 0) {
          setStatus('empty')
        } else {
          setStatus('populated')
        }
      })
      .catch(err => {
        if (cancelled) return
        setMissions([])
        setError(err.message || 'Unable to fetch missions.')
        setMessage('')
        setSourceUrl('')
        setStatus('error')
      })

    return () => {
      cancelled = true
    }
  }, [trimmedSystem])

  return (
    <div>
      <h2>Mining Missions</h2>
      <div style={{ display: 'flex', flexDirection: 'row', alignItems: 'flex-end', gap: '2rem', margin: '2rem 0 1.5rem 0' }}>
        <SystemSelect
          label='System'
          systemSelection={systemSelection}
          systemOptions={systemOptions}
          onSystemChange={handleSystemChange}
          systemInput={systemInput}
          onManualSystemChange={handleManualSystemChange}
          placeholder='Enter system name...'
        />
        {sourceUrl && (
          <div style={{ marginBottom: '.75rem', fontSize: '0.95rem' }} className='text-secondary'>
            Data sourced from INARA community submissions
          </div>
        )}
      </div>
      <p style={{ color: '#aaa', marginTop: '-0.5rem' }}>
        Mission availability is sourced from INARA player submissions and may not reflect in-game boards in real time.
      </p>
      {error && <div style={{ color: '#ff4d4f', textAlign: 'center', marginTop: '1rem' }}>{error}</div>}
      <div style={{ marginTop: '1.5rem', border: '1px solid #333', background: '#101010', overflow: 'hidden' }}>
        <div className='scrollable' style={{ maxHeight: 'calc(100vh - 360px)', overflowY: 'auto' }}>
          {displayMessage && status !== 'idle' && status !== 'loading' && (
            <div style={{ color: '#aaa', padding: '1.25rem 2rem', borderBottom: status === 'populated' ? '1px solid #222' : 'none' }}>
              {displayMessage}
            </div>
          )}
          {status === 'idle' && (
            <div style={{ color: '#aaa', padding: '2rem' }}>
              Select a system to view nearby mining mission factions.
            </div>
          )}
          {status === 'loading' && (
            <div style={{ color: '#aaa', padding: '2rem' }}>Loading missions...</div>
          )}
          {status === 'error' && !error && (
            <div style={{ color: '#ff4d4f', padding: '2rem' }}>Unable to load missions.</div>
          )}
          {status === 'empty' && (
            <div style={{ color: '#aaa', padding: '2rem' }}>
              No mining missions found near {displaySystemName || 'the selected system'}.
            </div>
          )}
          {status === 'populated' && missions.length > 0 && (
            <table className='table--animated fx-fade-in' style={{ width: '100%', borderCollapse: 'collapse', color: '#fff' }}>
              <thead>
                <tr>
                  <th style={{ textAlign: 'left', padding: '.75rem 1rem' }}>Faction</th>
                  <th style={{ textAlign: 'left', padding: '.75rem 1rem' }}>System</th>
                  <th className='hidden-small text-right' style={{ padding: '.75rem 1rem' }}>Distance</th>
                  <th className='hidden-small text-right' style={{ padding: '.75rem 1rem' }}>Updated</th>
                </tr>
              </thead>
              <tbody>
                {missions.map((mission, index) => {
                  const key = `${mission.system || 'unknown'}-${mission.faction || 'faction'}-${index}`
                  const distanceDisplay = formatSystemDistance(mission.distanceLy, mission.distanceText)
                  const updatedDisplay = formatRelativeTime(mission.updatedAt || mission.updatedText)
                  const isTargetSystem = mission.isTargetSystem
                  const factionKey = normaliseFactionKey(mission.faction)
                  const factionInfo = factionKey ? factionStandings[factionKey] : null
                  const standingClass = factionInfo?.standing === 'ally'
                    ? 'text-success'
                    : factionInfo?.standing === 'hostile'
                      ? 'text-danger'
                      : 'text-primary'
                  const standingLabel = factionInfo?.relation || (factionInfo?.standing
                    ? `${factionInfo.standing.charAt(0).toUpperCase()}${factionInfo.standing.slice(1)}`
                    : null)
                  const reputationLabel = typeof factionInfo?.reputation === 'number'
                    ? formatReputationPercent(factionInfo.reputation)
                    : null
                  const factionTitle = [standingLabel, reputationLabel && `Reputation ${reputationLabel}`]
                    .filter(Boolean)
                    .join(' · ') || undefined

                  const factionClassName = standingClass || 'text-secondary'

                  return (
                    <tr key={key} style={{ animationDelay: `${index * 0.03}s` }}>
                      <td style={{ padding: '.65rem 1rem' }}>
                        {mission.faction
                          ? (
<<<<<<< HEAD
                            <span className={standingClass} title={factionTitle}>{mission.faction}</span>
=======
                              mission.factionUrl
                                ? (
                                  <a
                                    href={mission.factionUrl}
                                    target='_blank'
                                    rel='noopener noreferrer'
                                    className={factionClassName}
                                    title={factionTitle}
                                  >
                                    {mission.faction}
                                  </a>
                                  )
                                : (
                                  <span className={factionClassName} title={factionTitle}>
                                    {mission.faction}
                                  </span>
                                  )
>>>>>>> 763e94c6
                            )
                          : '--'}
                      </td>
                      <td style={{ padding: '.65rem 1rem' }}>
                        <div className='text-no-wrap' style={{ display: 'flex', alignItems: 'center' }}>
                          {isTargetSystem
                            ? (
                              <i className='icon system-object-icon icarus-terminal-location-filled text-secondary' style={{ marginRight: '.5rem' }} />
                              )
                            : (
                              <i className='icon system-object-icon icarus-terminal-location' style={{ marginRight: '.5rem', color: '#888' }} />
                              )}
                          {mission.system || '--'}
                        </div>
                      </td>
                      <td className='hidden-small text-right' style={{ padding: '.65rem 1rem' }}>{distanceDisplay || '--'}</td>
                      <td className='hidden-small text-right' style={{ padding: '.65rem 1rem' }}>{updatedDisplay || mission.updatedText || '--'}</td>
                    </tr>
                  )
                })}
              </tbody>
            </table>
          )}
        </div>
      </div>
    </div>
  )
}

function TradeRoutesPanel () {
  const { connected, ready } = useSocket()
  const {
    currentSystem,
    system,
    systemSelection,
    systemInput,
    systemOptions,
    handleSystemChange,
    handleManualSystemChange
  } = useSystemSelector({ autoSelectCurrent: true })
  const [cargoCapacity, setCargoCapacity] = useState('')
  const [initialShipInfoLoaded, setInitialShipInfoLoaded] = useState(false)
  const [routeDistance, setRouteDistance] = useState('30')
  const [priceAge, setPriceAge] = useState('8')
  const [padSize, setPadSize] = useState('2')
  const [padSizeAutoDetected, setPadSizeAutoDetected] = useState(false)
  const [minSupply, setMinSupply] = useState('500')
  const [minDemand, setMinDemand] = useState('0')
  const [stationDistance, setStationDistance] = useState('0')
  const [surfacePreference, setSurfacePreference] = useState('0')
  const DISTANCE_FILTER_MAX = 200
  const [distanceFilter, setDistanceFilter] = useState(String(DISTANCE_FILTER_MAX))
  const parsedDistanceFilter = Number(distanceFilter)
  const isDistanceFilterLimited = Number.isFinite(parsedDistanceFilter) && parsedDistanceFilter < DISTANCE_FILTER_MAX
  const [rawRoutes, setRawRoutes] = useState([])
  const [routes, setRoutes] = useState([])
  const [status, setStatus] = useState('idle')
  const [error, setError] = useState('')
  const [message, setMessage] = useState('')
  const [sortField, setSortField] = useState('distance')
  const [sortDirection, setSortDirection] = useState('asc')
  const [filtersCollapsed, setFiltersCollapsed] = useState(true)
  const [expandedRouteKey, setExpandedRouteKey] = useState(null)
  const factionStandings = useFactionStandings()

  useEffect(() => {
    if (!connected || initialShipInfoLoaded) return

    let cancelled = false

    const loadShipInfo = async () => {
      try {
        const shipStatus = await sendEvent('getShipStatus')
        if (cancelled) return

        const capacityNumber = Number(shipStatus?.cargo?.capacity)
        if (Number.isFinite(capacityNumber) && capacityNumber >= 0) {
          setCargoCapacity(String(Math.round(capacityNumber)))
        }

        const landingPadSize = getShipLandingPadSize(shipStatus)
        if (landingPadSize) {
          setPadSize(landingPadSize)
          setPadSizeAutoDetected(true)
        }
      } catch (err) {
        // Ignore errors fetching ship status; the UI will fall back to showing an unknown hold size.
      } finally {
        if (!cancelled) setInitialShipInfoLoaded(true)
      }
    }

    loadShipInfo()

    return () => { cancelled = true }
  }, [connected, ready, initialShipInfoLoaded])

  const routeDistanceOptions = useMemo(() => ([
    { value: '10', label: '10 Ly' },
    { value: '20', label: '20 Ly' },
    { value: '30', label: '30 Ly' },
    { value: '40', label: '40 Ly' },
    { value: '50', label: '50 Ly' },
    { value: '60', label: '60 Ly' },
    { value: '70', label: '70 Ly' },
    { value: '80', label: '80 Ly' },
    { value: '1000', label: '1,000 Ly' }
  ]), [])

  const priceAgeOptions = useMemo(() => ([
    { value: '8', label: '8 hours' },
    { value: '16', label: '16 hours' },
    { value: '24', label: '1 day' },
    { value: '48', label: '2 days' },
    { value: '72', label: '3 days' }
  ]), [])

  const padSizeOptions = useMemo(() => ([
    { value: '1', label: 'Small' },
    { value: '2', label: 'Medium' },
    { value: '3', label: 'Large' }
  ]), [])

  const supplyOptions = useMemo(() => ([
    { value: '0', label: 'Any' },
    { value: '100', label: '100 Units' },
    { value: '500', label: '500 Units' },
    { value: '1000', label: '1,000 Units' },
    { value: '2500', label: '2,500 Units' },
    { value: '5000', label: '5,000 Units' },
    { value: '10000', label: '10,000 Units' },
    { value: '50000', label: '50,000 Units' }
  ]), [])

  const demandOptions = useMemo(() => ([
    { value: '0', label: 'Any' },
    { value: '100', label: '100 Units or unlimited' },
    { value: '500', label: '500 Units or unlimited' },
    { value: '1000', label: '1,000 Units or unlimited' },
    { value: '2500', label: '2,500 Units or unlimited' },
    { value: '5000', label: '5,000 Units or unlimited' },
    { value: '10000', label: '10,000 Units or unlimited' },
    { value: '50000', label: '50,000 Units or unlimited' }
  ]), [])

  const stationDistanceOptions = useMemo(() => ([
    { value: '0', label: 'Any' },
    { value: '100', label: '100 Ls' },
    { value: '500', label: '500 Ls' },
    { value: '1000', label: '1,000 Ls' },
    { value: '2000', label: '2,000 Ls' },
    { value: '5000', label: '5,000 Ls' },
    { value: '10000', label: '10,000 Ls' },
    { value: '15000', label: '15,000 Ls' },
    { value: '20000', label: '20,000 Ls' },
    { value: '25000', label: '25,000 Ls' },
    { value: '50000', label: '50,000 Ls' },
    { value: '100000', label: '100,000 Ls' }
  ]), [])

  const surfaceOptions = useMemo(() => ([
    { value: '0', label: 'Yes (with Odyssey stations)' },
    { value: '2', label: 'Yes (exclude Odyssey stations)' },
    { value: '1', label: 'No' }
  ]), [])

  const pickOptionLabel = useCallback((options, value, fallback) => {
    if (!Array.isArray(options)) return fallback
    const match = options.find(option => option.value === value)
    return match ? match.label : fallback
  }, [])

  const simplifySupplyDemandLabel = useCallback(label => {
    if (typeof label !== 'string' || !label.trim()) return 'Any'
    return label
      .replace(/\s*Units(?:\s*or\s*unlimited)?/i, '')
      .replace(/\s*or\s*unlimited/i, '')
      .trim() || 'Any'
  }, [])

  const cargoCapacityDisplay = useMemo(() => {
    const capacityNumber = Number(cargoCapacity)
    if (Number.isFinite(capacityNumber) && capacityNumber >= 0) {
      return `${Math.round(capacityNumber).toLocaleString()} t`
    }
    return initialShipInfoLoaded ? 'Unknown' : 'Detecting…'
  }, [cargoCapacity, initialShipInfoLoaded])

  const filtersSummary = useMemo(() => {
    const selectedSystem = (system && system.trim()) ||
      ((systemSelection && systemSelection !== '__manual') ? systemSelection : '') ||
      currentSystem?.name ||
      'Any System'

    const padLabelRaw = initialShipInfoLoaded
      ? pickOptionLabel(padSizeOptions, padSize, 'Unknown')
      : 'Detecting…'
    let padLabel = padLabelRaw === 'Medium' ? 'Med' : padLabelRaw
    if (initialShipInfoLoaded && padSizeAutoDetected && padLabelRaw !== 'Detecting…' && padLabelRaw !== 'Unknown') {
      padLabel = `${padLabel} (Ship)`
    }
    const supplyLabel = simplifySupplyDemandLabel(pickOptionLabel(supplyOptions, minSupply, 'Any'))
    const demandLabel = simplifySupplyDemandLabel(pickOptionLabel(demandOptions, minDemand, 'Any'))

    return [
      selectedSystem,
      `Capacity: ${cargoCapacityDisplay}`,
      `Landing Pad: ${padLabel}`,
      `Min Supply: ${supplyLabel}`,
      `Min Demand: ${demandLabel}`
    ].join(' | ')
  }, [system, systemSelection, currentSystem, cargoCapacityDisplay, padSize, minSupply, minDemand, padSizeOptions, supplyOptions, demandOptions, pickOptionLabel, simplifySupplyDemandLabel, initialShipInfoLoaded, padSizeAutoDetected])

  const filterRoutes = useCallback((list = []) => {
    if (!Array.isArray(list)) return []
    const effectiveDistanceLimit = isDistanceFilterLimited ? parsedDistanceFilter : DISTANCE_FILTER_MAX

    return list.filter(route => {
      if (isDistanceFilterLimited) {
        const numericDistance = extractRouteDistance(route)
        if (Number.isFinite(numericDistance) && numericDistance > effectiveDistanceLimit) return false
      }

      return true
    })
  }, [isDistanceFilterLimited, parsedDistanceFilter])

  const sortRoutes = useCallback((list = []) => {
    if (!Array.isArray(list)) return []
    if (!sortField) return Array.isArray(list) ? [...list] : []

    const directionFactor = sortDirection === 'asc' ? 1 : -1

    const getValue = route => {
      switch (sortField) {
        case 'profitPerTon':
          return extractProfitPerTon(route)
        case 'routeDistance':
          return extractRouteDistance(route)
        case 'distance':
          return extractSystemDistance(route)
        default:
          return null
      }
    }

    return [...list].sort((a, b) => {
      const aValue = getValue(a)
      const bValue = getValue(b)

      const aValid = Number.isFinite(aValue)
      const bValid = Number.isFinite(bValue)

      if (!aValid && !bValid) return 0
      if (!aValid) return 1
      if (!bValid) return -1
      if (aValue === bValue) return 0

      return (aValue < bValue ? -1 : 1) * directionFactor
    })
  }, [sortField, sortDirection])

  const handleSortChange = useCallback(field => {
    if (!field) return
    setSortField(prevField => {
      if (prevField === field) {
        setSortDirection(prevDirection => (prevDirection === 'asc' ? 'desc' : 'asc'))
        return prevField
      }
      setSortDirection(DEFAULT_SORT_DIRECTION[field] || 'asc')
      return field
    })
  }, [])

  const handleSortKeyDown = useCallback((event, field) => {
    if (event.key === 'Enter' || event.key === ' ' || event.key === 'Spacebar') {
      event.preventDefault()
      handleSortChange(field)
    }
  }, [handleSortChange])

  const renderSortArrow = field => {
    if (sortField !== field) return null
    const arrow = sortDirection === 'asc' ? String.fromCharCode(0x25B2) : String.fromCharCode(0x25BC)
    return (
      <span style={{ color: '#ff7c22', marginLeft: '0.35rem', fontSize: '0.8rem' }}>{arrow}</span>
    )
  }

  useEffect(() => {
    const filtered = filterRoutes(rawRoutes)
    const sorted = sortRoutes(filtered)
    setRoutes(sorted)
  }, [rawRoutes, filterRoutes, sortRoutes])

  useEffect(() => {
    setExpandedRouteKey(null)
  }, [rawRoutes])

  const handleRowToggle = useCallback(rowId => {
    setExpandedRouteKey(prev => (prev === rowId ? null : rowId))
  }, [])

  const handleRowKeyDown = useCallback((event, rowId) => {
    if (event.key === 'Enter' || event.key === ' ' || event.key === 'Spacebar') {
      event.preventDefault()
      handleRowToggle(rowId)
    }
  }, [handleRowToggle])

  const renderQuantityIndicator = (entry, type) => {
    if (!entry) return null
    const quantityText = entry?.quantityText || (typeof entry?.quantity === 'number' && !Number.isNaN(entry.quantity)
      ? entry.quantity.toLocaleString()
      : null)
    const level = typeof entry?.level === 'number' && entry.level > 0 ? Math.min(entry.level, 4) : null
    const symbol = type === 'supply' ? String.fromCharCode(0x25B2) : String.fromCharCode(0x25BC)
    const icon = level ? symbol.repeat(Math.min(level, 3)) : symbol
    const color = type === 'supply' ? '#5bd1a5' : '#ff6b6b'
    return (
      <span style={{ display: 'inline-flex', alignItems: 'center', gap: '0.35rem', fontSize: '0.85em' }}>
        <span style={{ color }}>{icon}</span>
        <span style={{ color: '#bbb' }}>{quantityText || '--'}</span>
      </span>
    )
  }

  const handleSubmit = event => {
    event.preventDefault()
    const targetSystem = system && system.trim() ? system.trim() : currentSystem?.name
    if (!targetSystem) {
      setError('Please choose a system before searching for trade routes.')
      setMessage('')
      setRoutes([])
      setStatus('error')
      return
    }

    setStatus('loading')
    setError('')
    setMessage('')

    const filters = {
      ...(cargoCapacity !== '' ? { cargoCapacity } : {}),
      maxRouteDistance: routeDistance,
      maxPriceAge: priceAge,
      minLandingPad: padSize,
      minSupply,
      minDemand,
      maxStationDistance: stationDistance,
      surfacePreference,
      includeRoundTrips: true
    }

    const applyResults = (nextRoutes = [], meta = {}) => {
      const filteredRoutes = filterRoutes(nextRoutes)
      const sortedRoutes = sortRoutes(filteredRoutes)
      const nextError = meta.error || ''
      const nextMessage = meta.message || ''

      setRawRoutes(nextRoutes)
      setRoutes(sortedRoutes)
      setError(nextError)
      setMessage(nextMessage)

      if (nextError && filteredRoutes.length === 0) {
        setStatus('error')
      } else if (filteredRoutes.length === 0) {
        setStatus('empty')
      } else {
        setStatus('populated')
      }
    }

    const payload = {
      system: targetSystem,
      filters
    }

    const shouldUseMockData = typeof window !== 'undefined' && window.localStorage.getItem('inaraUseMockData') === 'true'
    if (shouldUseMockData) {
      const mockRoutes = generateMockTradeRoutes({
        systemName: targetSystem,
        cargoCapacity
      })

      applyResults(mockRoutes, {
        message: 'Mock trade routes loaded via the Trade Route Layout Sandbox. Disable mock data in INARA settings to restore live results.'
      })
      return
    }

    fetch('/api/inara-trade-routes', {
      method: 'POST',
      headers: { 'Content-Type': 'application/json' },
      body: JSON.stringify(payload)
    })
      .then(res => res.json())
      .then(data => {
        const nextRoutes = Array.isArray(data?.routes)
          ? data.routes
          : Array.isArray(data?.results)
            ? data.results
            : []

        applyResults(nextRoutes, { error: data?.error, message: data?.message })
      })
      .catch(err => {
        setError(err.message || 'Unable to fetch trade routes.')
        setMessage('')
        setRoutes([])
        setRawRoutes([])
        setStatus('error')
      })
  }

  const renderRoutesTable = () => (
    <table style={{ width: '100%', borderCollapse: 'collapse', color: '#fff', tableLayout: 'fixed', lineHeight: 1.35 }}>
      <colgroup>
        <col style={{ width: '4%' }} />
        <col style={{ width: '20%' }} />
        <col style={{ width: '20%' }} />
        <col style={{ width: '14%' }} />
        <col style={{ width: '14%' }} />
        <col style={{ width: '8%' }} />
        <col style={{ width: '8%' }} />
        <col style={{ width: '6%' }} />
        <col style={{ width: '6%' }} />
        <col style={{ width: '6%' }} />
        <col style={{ width: '4%' }} />
      </colgroup>
      <thead>
        <tr style={{ fontSize: '0.95rem' }}>
          <th aria-hidden='true' />
          <th style={{ textAlign: 'left', padding: '.6rem .65rem' }}>Origin</th>
          <th style={{ textAlign: 'left', padding: '.6rem .65rem' }}>Destination</th>
          <th className='hidden-small' style={{ textAlign: 'left', padding: '.6rem .65rem' }}>Outbound Commodity</th>
          <th className='hidden-small' style={{ textAlign: 'left', padding: '.6rem .65rem' }}>Return Commodity</th>
          <th
            className='hidden-small text-right'
            style={{ padding: '.6rem .65rem', cursor: 'pointer', userSelect: 'none' }}
            onClick={() => handleSortChange('profitPerTon')}
            onKeyDown={event => handleSortKeyDown(event, 'profitPerTon')}
            tabIndex={0}
            aria-sort={sortField === 'profitPerTon' ? (sortDirection === 'asc' ? 'ascending' : 'descending') : 'none'}
          >
            Profit/Ton{renderSortArrow('profitPerTon')}
          </th>
          <th className='hidden-small text-right' style={{ padding: '.6rem .65rem' }}>Profit/Trip</th>
          <th className='hidden-small text-right' style={{ padding: '.6rem .65rem' }}>Profit/Hour</th>
          <th
            className='hidden-small text-right'
            style={{ padding: '.6rem .65rem', cursor: 'pointer', userSelect: 'none' }}
            onClick={() => handleSortChange('routeDistance')}
            onKeyDown={event => handleSortKeyDown(event, 'routeDistance')}
            tabIndex={0}
            aria-sort={sortField === 'routeDistance' ? (sortDirection === 'asc' ? 'ascending' : 'descending') : 'none'}
          >
            Route Distance{renderSortArrow('routeDistance')}
          </th>
          <th
            className='hidden-small text-right'
            style={{ padding: '.6rem .65rem', cursor: 'pointer', userSelect: 'none' }}
            onClick={() => handleSortChange('distance')}
            onKeyDown={event => handleSortKeyDown(event, 'distance')}
            tabIndex={0}
            aria-sort={sortField === 'distance' ? (sortDirection === 'asc' ? 'ascending' : 'descending') : 'none'}
          >
            Distance{renderSortArrow('distance')}
          </th>
          <th className='hidden-small text-right' style={{ padding: '.6rem .65rem' }}>Updated</th>
        </tr>
      </thead>
      <tbody>
        {routes.map((route, index) => {
          const originLocal = route?.origin?.local
          const destinationLocal = route?.destination?.local
          const originStation = originLocal?.station || route?.origin?.stationName || route?.originStation || route?.sourceStation || route?.startStation || route?.fromStation || route?.station || '--'
          const originSystemName = originLocal?.system || route?.origin?.systemName || route?.originSystem || route?.sourceSystem || route?.startSystem || route?.fromSystem || route?.system || ''
          const destinationStation = destinationLocal?.station || route?.destination?.stationName || route?.destinationStation || route?.targetStation || route?.endStation || route?.toStation || '--'
          const destinationSystemName = destinationLocal?.system || route?.destination?.systemName || route?.destinationSystem || route?.targetSystem || route?.endSystem || route?.toSystem || ''

          const originFactionName = resolveRouteFactionName(originLocal, route?.origin)
          const destinationFactionName = resolveRouteFactionName(destinationLocal, route?.destination)
          const originStandingDisplay = getFactionStandingDisplay(originFactionName, factionStandings)
          const destinationStandingDisplay = getFactionStandingDisplay(destinationFactionName, factionStandings)
          const originStationClassName = originStandingDisplay.className || undefined
          const destinationStationClassName = destinationStandingDisplay.className || undefined
          const originStationTitle = originStandingDisplay.title
          const destinationStationTitle = destinationStandingDisplay.title
          const originStandingStatusText = originStandingDisplay.statusDescription || null
          const destinationStandingStatusText = destinationStandingDisplay.statusDescription || null

          const outboundBuy = route?.origin?.buy || null
          const outboundSell = route?.destination?.sell || null
          const returnBuy = route?.destination?.buyReturn || null
          const returnSell = route?.origin?.sellReturn || null

          const outboundCommodity = outboundBuy?.commodity || outboundSell?.commodity || route?.commodity || '--'
          const returnCommodity = returnBuy?.commodity || returnSell?.commodity || '--'

          const outboundSupplyIndicator = renderQuantityIndicator(outboundBuy, 'supply')
          const outboundDemandIndicator = renderQuantityIndicator(outboundSell, 'demand')
          const returnSupplyIndicator = renderQuantityIndicator(returnBuy, 'supply')
          const returnDemandIndicator = renderQuantityIndicator(returnSell, 'demand')
          const indicatorPlaceholder = <span style={{ color: '#666', fontSize: '0.82em' }}>--</span>

          const profitPerTon = formatCredits(route?.summary?.profitPerUnit ?? route?.profitPerUnit, route?.summary?.profitPerUnitText || route?.profitPerUnitText)
          const profitPerTrip = formatCredits(route?.summary?.profitPerTrip, route?.summary?.profitPerTripText)
          const profitPerHour = formatCredits(route?.summary?.profitPerHour, route?.summary?.profitPerHourText)
          const routeDistanceDisplay = formatSystemDistance(route?.summary?.routeDistanceLy ?? route?.summary?.distanceLy ?? route?.distanceLy ?? route?.distance, route?.summary?.routeDistanceText || route?.summary?.distanceText || route?.distanceDisplay)
          const systemDistanceDisplay = formatSystemDistance(route?.summary?.distanceLy ?? route?.distanceLy ?? route?.distance, route?.summary?.distanceText || route?.distanceDisplay)
          const updatedDisplay = formatRelativeTime(route?.summary?.updated || route?.updatedAt || route?.lastUpdated || route?.timestamp)

          const rowKey = `route-${index}`
          const detailsId = `${rowKey}-details`
          const isExpanded = expandedRouteKey === rowKey
          const originIconName = getStationIconName(originLocal, route?.origin)
          const destinationIconName = getStationIconName(destinationLocal, route?.destination)
          const expansionSymbol = isExpanded ? String.fromCharCode(0x25B2) : String.fromCharCode(0x25BC)

          return (
            <React.Fragment key={rowKey}>
              <tr
                style={{ fontSize: '0.95rem', cursor: 'pointer', background: isExpanded ? 'rgba(255, 124, 34, 0.06)' : 'transparent' }}
                onClick={() => handleRowToggle(rowKey)}
                onKeyDown={event => handleRowKeyDown(event, rowKey)}
                role='button'
                tabIndex={0}
                aria-expanded={isExpanded}
                aria-controls={isExpanded ? detailsId : undefined}
              >
                <td style={{ padding: '.6rem .35rem', textAlign: 'center', verticalAlign: 'top', color: '#ffb347', fontSize: '1.1rem', lineHeight: 1 }} aria-hidden='true'>
                  {expansionSymbol}
                </td>
                <td style={{ padding: '.6rem .65rem', verticalAlign: 'top', whiteSpace: 'normal', wordBreak: 'break-word' }}>
                  <div style={{ display: 'flex', alignItems: 'center', gap: '0.55rem' }}>
                    {originIconName && <StationIcon icon={originIconName} />}
                    <span
                      style={{ fontWeight: 600 }}
                      className={originStationClassName}
                      title={originStationTitle}
                    >
                      {originStation}
                    </span>
                  </div>
                </td>
                <td style={{ padding: '.6rem .65rem', verticalAlign: 'top', whiteSpace: 'normal', wordBreak: 'break-word' }}>
                  <div style={{ display: 'flex', alignItems: 'center', gap: '0.55rem' }}>
                    {destinationIconName && <StationIcon icon={destinationIconName} />}
                    <span
                      style={{ fontWeight: 600 }}
                      className={destinationStationClassName}
                      title={destinationStationTitle}
                    >
                      {destinationStation}
                    </span>
                  </div>
                </td>
                <td className='hidden-small text-left text-no-transform' style={{ padding: '.6rem .65rem', verticalAlign: 'top', whiteSpace: 'normal', fontSize: '0.9rem' }}>
                  <strong>{outboundCommodity || '--'}</strong>
                </td>
                <td className='hidden-small text-left text-no-transform' style={{ padding: '.6rem .65rem', verticalAlign: 'top', whiteSpace: 'normal', fontSize: '0.9rem' }}>
                  <strong>{returnCommodity || '--'}</strong>
                </td>
                <td className='hidden-small text-right text-no-transform' style={{ padding: '.6rem .65rem', verticalAlign: 'top', fontSize: '0.9rem' }}>{profitPerTon || '--'}</td>
                <td className='hidden-small text-right text-no-transform' style={{ padding: '.6rem .65rem', verticalAlign: 'top', fontSize: '0.9rem' }}>{profitPerTrip || '--'}</td>
                <td className='hidden-small text-right text-no-transform' style={{ padding: '.6rem .65rem', verticalAlign: 'top', fontSize: '0.9rem' }}>{profitPerHour || '--'}</td>
                <td className='hidden-small text-right text-no-transform' style={{ padding: '.6rem .65rem', verticalAlign: 'top', fontSize: '0.9rem' }}>{routeDistanceDisplay || '--'}</td>
                <td className='hidden-small text-right text-no-transform' style={{ padding: '.6rem .65rem', verticalAlign: 'top', fontSize: '0.9rem' }}>{systemDistanceDisplay || '--'}</td>
                <td className='hidden-small text-right text-no-transform' style={{ padding: '.6rem .65rem', verticalAlign: 'top', fontSize: '0.9rem' }}>{updatedDisplay || '--'}</td>
              </tr>
              {isExpanded && (
                <tr
                  id={detailsId}
                  style={{ background: 'rgba(255, 124, 34, 0.06)' }}
                >
                  <td style={{ borderTop: '1px solid #2f3440' }} aria-hidden='true' />
                  <td style={{ padding: '.5rem .65rem .7rem', borderTop: '1px solid #2f3440', verticalAlign: 'top' }}>
                    <div style={{ display: 'flex', flexDirection: 'column', gap: '0.3rem', fontSize: '0.82rem', color: '#aeb3bf' }}>
                      <span
                        style={originStationClassName ? undefined : { color: '#9da4b3' }}
                        className={originStationClassName}
                        title={originStationTitle}
                      >
                        {originSystemName || 'Unknown system'}
                      </span>
                      <span style={{ color: '#9da4b3' }}>
                        Faction:&nbsp;
                        <span
                          className={originFactionName ? originStationClassName : undefined}
                          style={originFactionName ? { fontWeight: 600 } : { fontWeight: 600, color: '#7f8697' }}
                          title={originStationTitle}
                        >
                          {originFactionName || 'Unknown faction'}
                        </span>
                      </span>
                      <span style={{ color: '#9da4b3' }}>
                        Standing:&nbsp;
                        {originStandingStatusText
                          ? (
                            <span
                              className={originStationClassName}
                              title={originStationTitle}
                              style={{ fontWeight: 600 }}
                            >
                              {originStandingStatusText}
                            </span>
                            )
                          : (
                            <span style={{ color: '#7f8697', fontWeight: 600 }}>
                              {originFactionName ? 'No local standing data' : 'Not available'}
                            </span>
                            )}
                      </span>
                      <span>Outbound supply:&nbsp;{outboundSupplyIndicator || indicatorPlaceholder}</span>
                      <span>Return demand:&nbsp;{returnDemandIndicator || indicatorPlaceholder}</span>
                    </div>
                  </td>
                  <td style={{ padding: '.5rem .65rem .7rem', borderTop: '1px solid #2f3440', verticalAlign: 'top' }}>
                    <div style={{ display: 'flex', flexDirection: 'column', gap: '0.3rem', fontSize: '0.82rem', color: '#aeb3bf' }}>
                      <span
                        style={destinationStationClassName ? undefined : { color: '#9da4b3' }}
                        className={destinationStationClassName}
                        title={destinationStationTitle}
                      >
                        {destinationSystemName || 'Unknown system'}
                      </span>
                      <span style={{ color: '#9da4b3' }}>
                        Faction:&nbsp;
                        <span
                          className={destinationFactionName ? destinationStationClassName : undefined}
                          style={destinationFactionName ? { fontWeight: 600 } : { fontWeight: 600, color: '#7f8697' }}
                          title={destinationStationTitle}
                        >
                          {destinationFactionName || 'Unknown faction'}
                        </span>
                      </span>
                      <span style={{ color: '#9da4b3' }}>
                        Standing:&nbsp;
                        {destinationStandingStatusText
                          ? (
                            <span
                              className={destinationStationClassName}
                              title={destinationStationTitle}
                              style={{ fontWeight: 600 }}
                            >
                              {destinationStandingStatusText}
                            </span>
                            )
                          : (
                            <span style={{ color: '#7f8697', fontWeight: 600 }}>
                              {destinationFactionName ? 'No local standing data' : 'Not available'}
                            </span>
                            )}
                      </span>
                      <span>Outbound demand:&nbsp;{outboundDemandIndicator || indicatorPlaceholder}</span>
                      <span>Return supply:&nbsp;{returnSupplyIndicator || indicatorPlaceholder}</span>
                    </div>
                  </td>
                  <td className='hidden-small' style={{ padding: '.5rem .65rem .7rem', borderTop: '1px solid #2f3440', verticalAlign: 'top', fontSize: '0.82rem', color: '#8f96a3' }}>
                    <div style={{ display: 'flex', flexDirection: 'column', gap: '0.25rem' }}>
                      <span>Buy: {outboundBuy?.priceText || '--'}</span>
                      <span>Sell: {outboundSell?.priceText || '--'}</span>
                    </div>
                  </td>
                  <td className='hidden-small' style={{ padding: '.5rem .65rem .7rem', borderTop: '1px solid #2f3440', verticalAlign: 'top', fontSize: '0.82rem', color: '#8f96a3' }}>
                    <div style={{ display: 'flex', flexDirection: 'column', gap: '0.25rem' }}>
                      <span>Buy: {returnBuy?.priceText || '--'}</span>
                      <span>Sell: {returnSell?.priceText || '--'}</span>
                    </div>
                  </td>
                  <td className='hidden-small' style={{ borderTop: '1px solid #2f3440' }} aria-hidden='true' />
                  <td className='hidden-small' style={{ borderTop: '1px solid #2f3440' }} aria-hidden='true' />
                  <td className='hidden-small' style={{ borderTop: '1px solid #2f3440' }} aria-hidden='true' />
                  <td className='hidden-small' style={{ borderTop: '1px solid #2f3440' }} aria-hidden='true' />
                  <td className='hidden-small' style={{ borderTop: '1px solid #2f3440' }} aria-hidden='true' />
                  <td className='hidden-small' style={{ borderTop: '1px solid #2f3440' }} aria-hidden='true' />
                </tr>
              )}
            </React.Fragment>
          )
        })}
      </tbody>
    </table>
  )

  return (
    <div>
      <h2>Find Trade Routes</h2>
      <form onSubmit={handleSubmit} style={FILTER_FORM_STYLE}>
        <div style={{ display: 'flex', flexWrap: 'wrap', alignItems: 'center', gap: '.85rem', marginBottom: filtersCollapsed ? '.75rem' : '1.5rem' }}>
          <button
            type='submit'
            className='button--active button--secondary'
            style={{ ...FILTER_SUBMIT_BUTTON_STYLE }}
            disabled={isSearchDisabled}
          >
            {status === 'loading' ? 'Refreshing…' : 'Refresh Trade Routes'}
          </button>
          <button
            type='button'
            onClick={() => setFiltersCollapsed(prev => !prev)}
            style={FILTER_TOGGLE_BUTTON_STYLE}
            aria-expanded={!filtersCollapsed}
            aria-controls='trade-route-filters'
          >
            {filtersCollapsed ? 'Show Filters' : 'Hide Filters'}
          </button>
          {filtersCollapsed && (
            <div style={FILTER_SUMMARY_STYLE}>
              {filtersSummary}
            </div>
          )}
        </div>

        {!filtersCollapsed && (
          <div id='trade-route-filters' style={FILTERS_GRID_STYLE}>
            <SystemSelect
              label='System'
              systemSelection={systemSelection}
              systemOptions={systemOptions}
              onSystemChange={handleSystemChange}
              systemInput={systemInput}
              onManualSystemChange={handleManualSystemChange}
            />
            <div style={{ ...FILTER_FIELD_STYLE }}>
              <label style={FILTER_LABEL_STYLE}>Max Route Distance</label>
              <select
                value={routeDistance}
                onChange={event => setRouteDistance(event.target.value)}
                style={{ ...FILTER_CONTROL_STYLE }}
              >
                {routeDistanceOptions.map(opt => (
                  <option key={opt.value} value={opt.value}>{opt.label}</option>
                ))}
              </select>
            </div>
            <div style={{ ...FILTER_FIELD_STYLE }}>
              <label style={FILTER_LABEL_STYLE}>Max Price Age</label>
              <select
                value={priceAge}
                onChange={event => setPriceAge(event.target.value)}
                style={{ ...FILTER_CONTROL_STYLE }}
              >
                {priceAgeOptions.map(opt => (
                  <option key={opt.value} value={opt.value}>{opt.label}</option>
                ))}
              </select>
            </div>
            <div style={{ ...FILTER_FIELD_STYLE }}>
              <label style={FILTER_LABEL_STYLE}>Min Supply</label>
              <select
                value={minSupply}
                onChange={event => setMinSupply(event.target.value)}
                style={{ ...FILTER_CONTROL_STYLE }}
              >
                {supplyOptions.map(opt => (
                  <option key={opt.value} value={opt.value}>{opt.label}</option>
                ))}
              </select>
            </div>
            <div style={{ ...FILTER_FIELD_STYLE }}>
              <label style={FILTER_LABEL_STYLE}>Min Demand</label>
              <select
                value={minDemand}
                onChange={event => setMinDemand(event.target.value)}
                style={{ ...FILTER_CONTROL_STYLE }}
              >
                {demandOptions.map(opt => (
                  <option key={opt.value} value={opt.value}>{opt.label}</option>
                ))}
              </select>
            </div>
            <div style={{ ...FILTER_FIELD_STYLE }}>
              <label style={FILTER_LABEL_STYLE}>Use Surface Stations</label>
              <select
                value={surfacePreference}
                onChange={event => setSurfacePreference(event.target.value)}
                style={{ ...FILTER_CONTROL_STYLE }}
              >
                {surfaceOptions.map(opt => (
                  <option key={opt.value} value={opt.value}>{opt.label}</option>
                ))}
              </select>
            </div>
            <div style={{ ...FILTER_FIELD_STYLE }}>
              <label style={FILTER_LABEL_STYLE}>Max Station Distance</label>
              <select
                value={stationDistance}
                onChange={event => setStationDistance(event.target.value)}
                style={{ ...FILTER_CONTROL_STYLE }}
              >
                {stationDistanceOptions.map(opt => (
                  <option key={opt.value} value={opt.value}>{opt.label}</option>
                ))}
              </select>
            </div>
          </div>
        )}
      </form>
      <div style={{ marginTop: '1.5rem', border: '1px solid #333', background: '#101010', overflow: 'hidden' }}>
        <div className='scrollable' style={{ maxHeight: 'calc(100vh - 360px)', overflowY: 'auto' }}>
          {message && status !== 'idle' && status !== 'loading' && (
            <div style={{ color: '#aaa', padding: '1.25rem 2rem', borderBottom: status === 'populated' ? '1px solid #222' : 'none' }}>{message}</div>
          )}
          {status === 'idle' && (
            <div style={{ color: '#aaa', padding: '2rem' }}>Choose your filters and refresh to see profitable trade routes.</div>
          )}
          {status === 'loading' && (
            <div style={{ color: '#aaa', padding: '2rem' }}>Refreshing trade routes...</div>
          )}
          {status === 'error' && (
            <div style={{ color: '#ff4d4f', padding: '2rem' }}>{error || 'Unable to fetch trade routes.'}</div>
          )}
          {status === 'empty' && (
            <div style={{ color: '#aaa', padding: '2rem' }}>No trade routes found near {system || currentSystem?.name || systemSelection || 'the selected system'}.</div>
          )}
          {status === 'populated' && renderRoutesTable()}
        </div>
      </div>
    </div>
  )
}

function PristineMiningPanel () {
  const { currentSystem } = useSystemSelector({ autoSelectCurrent: true })
  const [locations, setLocations] = useState([])
  const [status, setStatus] = useState('idle')
  const [error, setError] = useState('')
  const [message, setMessage] = useState('')
  const [sourceUrl, setSourceUrl] = useState('')
  const [expandedLocationKey, setExpandedLocationKey] = useState(null)
  const [expandedSystemData, setExpandedSystemData] = useState(null)
  const [expandedSystemObject, setExpandedSystemObject] = useState(null)
  const [detailLoadingKey, setDetailLoadingKey] = useState(null)
  const [detailError, setDetailError] = useState('')
  const [systemDataCache, setSystemDataCache] = useState({})
  const detailRequestRef = useRef({ id: 0, key: null })
  const inspectorReserved = Boolean(expandedLocationKey)
  const inspectorVisible = inspectorReserved && !detailError && !!expandedSystemObject

  useEffect(() => animateTableEffect(), [locations, expandedLocationKey])

  const trimmedSystem = useMemo(() => {
    if (typeof currentSystem?.name === 'string') {
      const value = currentSystem.name.trim()
      if (value) return value
    }
    return ''
  }, [currentSystem?.name])

  const displaySystemName = useMemo(() => {
    if (trimmedSystem) return trimmedSystem
    if (currentSystem?.name) return currentSystem.name
    return ''
  }, [trimmedSystem, currentSystem])

  useEffect(() => {
    if (!trimmedSystem) {
      setLocations([])
      setStatus('idle')
      setError('')
      setMessage('')
      setSourceUrl('')
      return
    }

    let cancelled = false

    setStatus('loading')
    setError('')
    setMessage('')

    fetch('/api/inara-pristine-mining', {
      method: 'POST',
      headers: { 'Content-Type': 'application/json' },
      body: JSON.stringify({ system: trimmedSystem })
    })
      .then(res => res.json())
      .then(data => {
        if (cancelled) return

        const nextLocations = Array.isArray(data?.locations)
          ? data.locations
          : Array.isArray(data?.bodies)
            ? data.bodies
            : []

        const nextError = typeof data?.error === 'string' ? data.error : ''
        const nextMessage = typeof data?.message === 'string' ? data.message : ''
        const nextSourceUrl = typeof data?.sourceUrl === 'string' ? data.sourceUrl : ''

        setLocations(nextLocations)
        setError(nextError)
        setMessage(nextMessage)
        setSourceUrl(nextSourceUrl)

        if (nextError && nextLocations.length === 0) {
          setStatus('error')
        } else if (nextLocations.length === 0) {
          setStatus('empty')
        } else {
          setStatus('populated')
        }
      })
      .catch(err => {
        if (cancelled) return
        setLocations([])
        setError(err.message || 'Unable to fetch pristine mining locations.')
        setMessage('')
        setSourceUrl('')
        setStatus('error')
      })

    return () => { cancelled = true }
  }, [trimmedSystem])

  const resetExpandedState = useCallback(() => {
    setExpandedLocationKey(null)
    setExpandedSystemData(null)
    setExpandedSystemObject(null)
    setDetailError('')
    setDetailLoadingKey(null)
    detailRequestRef.current = { id: 0, key: null }
  }, [])

  const showSystemObject = useCallback((systemData, bodyName) => {
    if (!systemData) {
      setExpandedSystemObject(null)
      setDetailError('System data unavailable.')
      return
    }

    const match = findSystemObjectByName(systemData, bodyName)
    if (match) {
      setExpandedSystemObject(match)
      setDetailError('')
    } else {
      setExpandedSystemObject(null)
      setDetailError('No additional details available for this body.')
    }
  }, [])

  const handleInspectorSelection = useCallback((name) => {
    if (!name) {
      resetExpandedState()
      return
    }
    if (!expandedSystemData) return

    const match = findSystemObjectByName(expandedSystemData, name)
    if (match) {
      setExpandedSystemObject(match)
      setDetailError('')
    } else {
      setDetailError('No additional details available for this body.')
    }
  }, [expandedSystemData, resetExpandedState])

  const handleLocationToggle = useCallback(async (location, key) => {
    if (!location) return

    if (expandedLocationKey === key) {
      resetExpandedState()
      return
    }

    setExpandedLocationKey(key)
    setExpandedSystemData(null)
    setExpandedSystemObject(null)
    setDetailError('')

    const systemName = location.system?.trim()
    if (!systemName) {
      setDetailLoadingKey(null)
      setDetailError('System data unavailable.')
      return
    }

    const cacheKey = systemName.toLowerCase()
    const cachedSystem = systemDataCache[cacheKey]
    if (cachedSystem) {
      setExpandedSystemData(cachedSystem)
      showSystemObject(cachedSystem, location.body)
      setDetailLoadingKey(null)
      return
    }

    const requestId = detailRequestRef.current.id + 1
    detailRequestRef.current = { id: requestId, key }
    setDetailLoadingKey(key)

    try {
      const fetchedSystem = await sendEvent('getSystem', { name: systemName, useCache: true })
      if (detailRequestRef.current.id !== requestId || detailRequestRef.current.key !== key) return

      if (fetchedSystem) {
        setSystemDataCache(prev => ({ ...prev, [cacheKey]: fetchedSystem }))
        setExpandedSystemData(fetchedSystem)
        showSystemObject(fetchedSystem, location.body)
      } else {
        setExpandedSystemData(null)
        setDetailError('System data unavailable.')
      }
    } catch (err) {
      if (detailRequestRef.current.id !== requestId || detailRequestRef.current.key !== key) return
      setExpandedSystemData(null)
      setDetailError('Unable to load system details.')
    } finally {
      if (detailRequestRef.current.id === requestId && detailRequestRef.current.key === key) {
        setDetailLoadingKey(null)
      }
    }
  }, [expandedLocationKey, resetExpandedState, showSystemObject, systemDataCache])

  const handleLocationKeyDown = useCallback((event, location, key) => {
    if (!['Enter', ' '].includes(event.key)) return
    event.preventDefault()
    handleLocationToggle(location, key)
  }, [handleLocationToggle])

  return (
    <div>
      <h2>Pristine Mining Locations</h2>
      <div style={{ display: 'flex', flexDirection: 'row', alignItems: 'flex-end', justifyContent: 'space-between', gap: '2rem', margin: '2rem 0 1.5rem 0' }}>
        <div>
          <div style={{ color: '#ff7c22', fontSize: '0.75rem', letterSpacing: '.08em', textTransform: 'uppercase', marginBottom: '.35rem' }}>Current System</div>
          <div className='text-primary' style={{ fontSize: '1.1rem' }}>{displaySystemName || 'Unknown'}</div>
        </div>
        {sourceUrl && (
          <div style={{ marginBottom: '.75rem', fontSize: '0.95rem', color: '#bbb' }}>
            Data sourced from INARA community submissions
          </div>
        )}
      </div>
      <p style={{ color: '#aaa', marginTop: '-0.5rem' }}>
        Location data is provided by INARA community submissions.
      </p>
      {error && <div style={{ color: '#ff4d4f', textAlign: 'center', marginTop: '1rem' }}>{error}</div>}
      <div
        className='pristine-mining__container'
        style={{ marginTop: '1.5rem', border: '1px solid #333', background: '#101010', overflow: 'hidden', position: 'relative' }}
      >
        <div
          className={`scrollable pristine-mining__results${inspectorReserved ? ' pristine-mining__results--inspector' : ''}`}
          style={{ maxHeight: 'calc(100vh - 360px)', overflowY: 'auto' }}
        >
          {message && status !== 'idle' && status !== 'loading' && (
            <div style={{ color: '#aaa', padding: '1.25rem 2rem', borderBottom: status === 'populated' ? '1px solid #222' : 'none' }}>
              {message}
            </div>
          )}
          {status === 'idle' && (
            <div style={{ color: '#aaa', padding: '2rem' }}>
              Waiting for current system information...
            </div>
          )}
          {status === 'loading' && (
            <div style={{ color: '#aaa', padding: '2rem' }}>Searching for pristine mining locations...</div>
          )}
          {status === 'error' && !error && (
            <div style={{ color: '#ff4d4f', padding: '2rem' }}>Unable to load pristine mining locations.</div>
          )}
          {status === 'empty' && (
            <div style={{ color: '#aaa', padding: '2rem' }}>
              No pristine mining locations found near {displaySystemName || 'your current system'}.
            </div>
          )}
          {status === 'populated' && locations.length > 0 && (
            <table style={{ width: '100%', borderCollapse: 'collapse', color: '#fff' }}>
              <thead>
                <tr>
                  <th style={{ textAlign: 'left', padding: '.75rem 1rem' }}>Body</th>
                  <th style={{ textAlign: 'left', padding: '.75rem 1rem' }}>System</th>
                  <th className='hidden-small text-right' style={{ padding: '.75rem 1rem' }}>Body Distance</th>
                  <th className='text-right' style={{ padding: '.75rem 1rem' }}>Distance</th>
                </tr>
              </thead>
              <tbody>
                {locations.map((location, index) => {
                  const key = `${location.system || 'unknown'}-${location.body || 'body'}-${index}`
                  const detailParts = []
                  if (location.bodyType) detailParts.push(location.bodyType)
                  if (location.ringType) detailParts.push(`${location.ringType} ring`)
                  if (location.reservesLevel) detailParts.push(`${location.reservesLevel} reserves`)
                  const detailText = detailParts.join(' · ')
                  const bodyDistanceDisplay = formatStationDistance(location.bodyDistanceLs, location.bodyDistanceText)
                  const distanceDisplay = formatSystemDistance(location.distanceLy, location.distanceText)
                  const isExpanded = expandedLocationKey === key

                  return (
                    <Fragment key={key}>
                      <tr
                        style={{
                          animationDelay: `${index * 0.03}s`,
                          background: isExpanded ? 'rgba(255, 124, 34, 0.08)' : undefined,
                          cursor: 'pointer'
                        }}
                        role='button'
                        tabIndex={0}
                        aria-expanded={isExpanded}
                        onClick={() => handleLocationToggle(location, key)}
                        onKeyDown={event => handleLocationKeyDown(event, location, key)}
                      >
                        <td style={{ padding: '.65rem 1rem' }}>
                          <div style={{ display: 'flex', flexDirection: 'column' }}>
                            <span className='text-primary'>{location.body || '--'}</span>
                            {detailText && (
                              <span style={{ color: '#aaa', fontSize: '0.95rem', marginTop: '.25rem' }}>{detailText}</span>
                            )}
                          </div>
                        </td>
                        <td style={{ padding: '.65rem 1rem' }}>
                          <div className='text-no-wrap' style={{ display: 'flex', alignItems: 'center' }}>
                            {location.isTargetSystem
                              ? (
                                <i className='icon system-object-icon icarus-terminal-location-filled text-primary' style={{ marginRight: '.5rem' }} />
                                )
                              : (
                                <i className='icon system-object-icon icarus-terminal-location' style={{ marginRight: '.5rem', color: '#888' }} />
                                )}
                            <span className='text-primary'>{location.system || '--'}</span>
                          </div>
                        </td>
                        <td className='hidden-small text-right text-no-wrap' style={{ padding: '.65rem 1rem' }}>{bodyDistanceDisplay || '--'}</td>
                        <td className='text-right text-no-wrap' style={{ padding: '.65rem 1rem' }}>{distanceDisplay || '--'}</td>
                      </tr>
                      {isExpanded && (
                        <tr>
                          <td colSpan='4' style={{ padding: '0 1.5rem 1.5rem', background: '#080808', borderTop: '1px solid #222' }}>
                            <div className='pristine-mining__detail'>
                              <div className='pristine-mining__detail-info'>
                                <div className='pristine-mining__detail-summary'>
                                  {detailText && <span>{detailText}</span>}
                                  {bodyDistanceDisplay && <span>Body Distance: <span className='text-primary'>{bodyDistanceDisplay}</span></span>}
                                  {distanceDisplay && <span>System Distance: <span className='text-primary'>{distanceDisplay}</span></span>}
                                </div>
                                {(location.systemUrl || location.bodyUrl) && (
                                  <div className='pristine-mining__detail-links'>
                                    {location.systemUrl && (
                                      <span>INARA system entry available</span>
                                    )}
                                    {location.bodyUrl && (
                                      <span>INARA body entry available</span>
                                    )}
                                  </div>
                                )}
                                {detailLoadingKey === key && (
                                  <div className='pristine-mining__detail-status'>Loading system details...</div>
                                )}
                                {detailLoadingKey !== key && detailError && (
                                  <div className='pristine-mining__detail-status pristine-mining__detail-status--error'>{detailError}</div>
                                )}
                              </div>
                              <div className='pristine-mining__detail-artwork'>
                                {detailLoadingKey !== key && !detailError && expandedSystemObject && (
                                  <PristineMiningArtwork systemObject={expandedSystemObject} />
                                )}
                              </div>
                            </div>
                          </td>
                        </tr>
                      )}
                    </Fragment>
                  )
                })}
              </tbody>
            </table>
          )}
        </div>
        <div className={`pristine-mining__inspector${inspectorReserved ? ' pristine-mining__inspector--reserved' : ''}`}>
          {inspectorReserved && detailLoadingKey === expandedLocationKey && (
            <div className='pristine-mining__inspector-status'>Loading system details...</div>
          )}
          {inspectorReserved && detailLoadingKey !== expandedLocationKey && detailError && (
            <div className='pristine-mining__inspector-status pristine-mining__inspector-status--error'>{detailError}</div>
          )}
          {inspectorVisible && (
            <NavigationInspectorPanel
              systemObject={expandedSystemObject}
              setSystemObjectByName={handleInspectorSelection}
            />
          )}
        </div>
      </div>
    </div>
  )
}

export default function InaraPage() {
  const [activeTab, setActiveTab] = useState('tradeRoutes')
  const navigationItems = useMemo(() => ([
    { name: 'Trade Routes', icon: 'route', active: activeTab === 'tradeRoutes', onClick: () => setActiveTab('tradeRoutes') },
    { name: 'Missions', icon: 'materials-raw', active: activeTab === 'missions', onClick: () => setActiveTab('missions') },
    { name: 'Pristine Mining Locations', icon: 'planet-ringed', active: activeTab === 'pristineMining', onClick: () => setActiveTab('pristineMining') },
    { name: 'Search', icon: 'search', type: 'SEARCH', active: false },
    { name: 'Ships', icon: 'ship', active: activeTab === 'ships', onClick: () => setActiveTab('ships') }

  ]), [activeTab])

  return (
    <Layout connected active ready loader={false}>
      <Panel layout='full-width' navigation={navigationItems} search={false}>
        <div>
          <div style={{ display: activeTab === 'tradeRoutes' ? 'block' : 'none' }}>
            <TradeRoutesPanel />
          </div>
          <div style={{ display: activeTab === 'missions' ? 'block' : 'none' }}>
            <MissionsPanel />
          </div>
          <div style={{ display: activeTab === 'pristineMining' ? 'block' : 'none' }}>
            <PristineMiningPanel />
          </div>
          <div style={{ display: activeTab === 'ships' ? 'block' : 'none' }}>
            <ShipsPanel />
          </div>
        </div>
      </Panel>
    </Layout>
  )
}<|MERGE_RESOLUTION|>--- conflicted
+++ resolved
@@ -2,14 +2,10 @@
 import Layout from '../components/layout'
 import Panel from '../components/panel'
 import Icons from '../lib/icons'
-<<<<<<< HEAD
-import { useSocket, sendEvent } from '../lib/socket'
 import NavigationInspectorPanel from '../components/panels/nav/navigation-inspector-panel'
 import animateTableEffect from '../lib/animate-table-effect'
-=======
 import { useSocket, sendEvent, eventListener } from '../lib/socket'
 import { getShipLandingPadSize } from '../lib/ship-pad-sizes'
->>>>>>> 763e94c6
 
 function formatSystemDistance (value, fallback) {
   if (typeof value === 'number' && !Number.isNaN(value)) {
@@ -988,7 +984,6 @@
   const [error, setError] = useState('')
   const [message, setMessage] = useState('')
   const [sourceUrl, setSourceUrl] = useState('')
-<<<<<<< HEAD
   const [factionStandings, setFactionStandings] = useState({})
 
   const displayMessage = useMemo(() => {
@@ -1046,9 +1041,6 @@
 
     return () => { cancelled = true }
   }, [])
-=======
-  const factionStandings = useFactionStandings()
->>>>>>> 763e94c6
 
   const trimmedSystem = useMemo(() => {
     if (typeof system === 'string') {
@@ -1214,27 +1206,7 @@
                       <td style={{ padding: '.65rem 1rem' }}>
                         {mission.faction
                           ? (
-<<<<<<< HEAD
                             <span className={standingClass} title={factionTitle}>{mission.faction}</span>
-=======
-                              mission.factionUrl
-                                ? (
-                                  <a
-                                    href={mission.factionUrl}
-                                    target='_blank'
-                                    rel='noopener noreferrer'
-                                    className={factionClassName}
-                                    title={factionTitle}
-                                  >
-                                    {mission.faction}
-                                  </a>
-                                  )
-                                : (
-                                  <span className={factionClassName} title={factionTitle}>
-                                    {mission.faction}
-                                  </span>
-                                  )
->>>>>>> 763e94c6
                             )
                           : '--'}
                       </td>
