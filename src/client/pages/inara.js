import React, { useState, useEffect, useMemo, useRef, useCallback } from 'react'
import Layout from '../components/layout'
import Panel from '../components/panel'
import Icons from '../lib/icons'
import { useSocket, sendEvent, eventListener } from '../lib/socket'
import { getShipLandingPadSize } from '../lib/ship-pad-sizes'

function formatSystemDistance (value, fallback) {
  if (typeof value === 'number' && !Number.isNaN(value)) {
    return `${value.toFixed(2)} Ly`
  }
  return fallback || ''
}

function formatStationDistance (value, fallback) {
  if (typeof value === 'number' && !Number.isNaN(value)) {
    return `${Math.round(value).toLocaleString()} Ls`
  }
  return fallback || ''
}

function formatRelativeTime (value) {
  if (!value) return ''
  const date = new Date(value)
  if (Number.isNaN(date.getTime())) {
    return typeof value === 'string' ? value : ''
  }
  const diffMs = Date.now() - date.getTime()
  if (diffMs < 0) return 'Just now'
  const minutes = Math.floor(diffMs / 60000)
  if (minutes < 1) return 'Just now'
  if (minutes < 60) return `${minutes} minute${minutes === 1 ? '' : 's'} ago`
  const hours = Math.floor(minutes / 60)
  if (hours < 24) return `${hours} hour${hours === 1 ? '' : 's'} ago`
  const days = Math.floor(hours / 24)
  if (days < 7) return `${days} day${days === 1 ? '' : 's'} ago`
  return date.toLocaleDateString()
}


function normaliseFactionKey(value) {
  return typeof value === 'string' && value.trim() ? value.trim().toLowerCase() : ''
}

function formatReputationPercent(value) {
  if (typeof value !== 'number' || Number.isNaN(value)) return null
  const percentage = Math.round(value * 100)
  const sign = percentage > 0 ? '+' : ''
  return `${sign}${percentage}%`
}

function shouldDebugFactionStandings () {
  if (typeof window === 'undefined') return false
  try {
    return window.localStorage.getItem('inaraDebugFactions') === 'true'
  } catch (err) {
    return false
  }
}

let factionStandingsCache = null
let factionStandingsPromise = null

function parseFactionStandingsResponse(data) {
  const nextStandings = {}
  if (!data || typeof data !== 'object') return nextStandings

  if (data?.standings && typeof data.standings === 'object') {
    for (const [key, value] of Object.entries(data.standings)) {
      if (!key || !value || typeof value !== 'object') continue
      const normalizedKey = typeof key === 'string' ? key.trim().toLowerCase() : ''
      if (!normalizedKey) continue
      nextStandings[normalizedKey] = {
        standing: value.standing || null,
        relation: typeof value.relation === 'string' ? value.relation : null,
        reputation: typeof value.reputation === 'number' ? value.reputation : null
      }
    }
  } else if (Array.isArray(data?.factions)) {
    for (const faction of data.factions) {
      if (!faction || typeof faction !== 'object') continue
      const key = normaliseFactionKey(faction.name)
      if (!key) continue
      nextStandings[key] = {
        standing: faction.standing || null,
        relation: typeof faction.relation === 'string' ? faction.relation : null,
        reputation: typeof faction.reputation === 'number' ? faction.reputation : null
      }
    }
  }

  return nextStandings
}

function useFactionStandings() {
  const [standings, setStandings] = useState(() => factionStandingsCache || {})

  useEffect(() => {
    let cancelled = false

    if (factionStandingsCache) {
      return () => { cancelled = true }
    }

    if (!factionStandingsPromise) {
      factionStandingsPromise = fetch('/api/faction-standings')
        .then(res => {
          if (!res.ok) throw new Error('Failed to load faction standings')
          return res.json()
        })
        .then(data => {
          factionStandingsCache = parseFactionStandingsResponse(data)
          return factionStandingsCache
        })
        .catch(() => {
          factionStandingsCache = {}
          return factionStandingsCache
        })
    }

    factionStandingsPromise
      .then(result => {
        if (!cancelled) setStandings(result || {})
      })
      .catch(() => {
        if (!cancelled) setStandings({})
      })

    return () => {
      cancelled = true
    }
  }, [])

  return standings
}

function getFactionStandingDisplay(factionName, standings) {
  const key = normaliseFactionKey(factionName)
  const debug = shouldDebugFactionStandings()
  if (!key || !standings) {
    if (debug && factionName) {
      console.debug('[INARA] Faction lookup skipped', { factionName, key, hasStandings: !!standings })
    }
    return {}
  }
  const info = standings[key]
  if (!info) {
    if (debug) {
      console.debug('[INARA] Faction standing missing', {
        factionName,
        key,
        availableCount: Object.keys(standings || {}).length
      })
    }
    return {}
  }

  if (debug) {
    console.debug('[INARA] Faction standing resolved', {
      factionName,
      key,
      standing: info.standing,
      relation: info.relation,
      reputation: info.reputation
    })
  }

  const relationLabel = typeof info.relation === 'string' && info.relation.trim()
    ? `${info.relation.trim().charAt(0).toUpperCase()}${info.relation.trim().slice(1)}`
    : null
  const standingLabel = typeof info.standing === 'string' && info.standing.trim()
    ? `${info.standing.trim().charAt(0).toUpperCase()}${info.standing.trim().slice(1)}`
    : null
  const statusLabel = relationLabel || standingLabel || null
  const className = info.standing === 'ally'
    ? 'text-success'
    : info.standing === 'hostile'
      ? 'text-danger'
      : null
  const reputationLabel = typeof info.reputation === 'number'
    ? formatReputationPercent(info.reputation)
    : null
  const statusDescription = [statusLabel, reputationLabel && `Rep ${reputationLabel}`]
    .filter(Boolean)
    .join(' · ') || undefined

  return {
    info,
    className,
    title: statusDescription,
    statusLabel,
    statusDescription
  }
}

function extractFactionNameCandidate (value) {
  if (!value) return ''
  if (typeof value === 'string') {
    const trimmed = value.trim()
    return trimmed || ''
  }
  if (typeof value === 'object') {
    const candidates = [
      value.name,
      value.Name,
      value.localisedName,
      value.localizedName,
      value.LocalisedName,
      value.faction,
      value.factionName,
      value.title
    ]
    for (const candidate of candidates) {
      if (typeof candidate === 'string' && candidate.trim()) return candidate.trim()
    }
    if (value.faction) {
      const nested = extractFactionNameCandidate(value.faction)
      if (nested) return nested
    }
  }
  return ''
}

function resolveRouteFactionName (localData, endpointData) {
  const candidates = [
    localData?.faction,
    localData?.stationFaction,
    localData?.controllingFaction,
    localData?.controllingFactionName,
    localData?.minorFaction,
    localData?.minorFactionName,
    localData?.factionDetails,
    localData?.StationFaction,
    localData?.SystemFaction,
    endpointData?.faction,
    endpointData?.factionName,
    endpointData?.controllingFaction,
    endpointData?.controllingFactionName,
    endpointData?.minorFaction,
    endpointData?.minorFactionName,
    endpointData?.stationFaction,
    endpointData?.StationFaction
  ]

  for (const candidate of candidates) {
    const resolved = extractFactionNameCandidate(candidate)
    if (resolved) return resolved
  }

  return ''
}

function stationIconFromType(type = '') {
  const lower = type.toLowerCase()
  if (lower.includes('asteroid')) return 'asteroid-base'
  if (lower.includes('outpost')) return 'outpost'
  if (lower.includes('ocellus')) return 'ocellus-starport'
  if (lower.includes('orbis')) return 'orbis-starport'
  if (lower.includes('planetary port') || lower.includes('planetary outpost') || lower.includes('workshop')) return 'planetary-port'
  if (lower.includes('settlement')) return 'settlement'
  if (lower.includes('installation') || lower.includes('mega ship') || lower.includes('megaship') || lower.includes('fleet carrier')) return 'megaship'
  return 'coriolis-starport'
}

function formatCredits (value, fallback) {
  if (typeof value === 'number' && !Number.isNaN(value)) {
    return `${Math.round(value).toLocaleString()} Cr`
  }
  if (typeof value === 'string' && value.trim()) {
    const parsed = Number(value)
    if (!Number.isNaN(parsed)) {
      return `${Math.round(parsed).toLocaleString()} Cr`
    }
    return value
  }
  return fallback || '--'
}

const FILTER_FORM_STYLE = {
  margin: '1.4rem 0 1.25rem'
}

const FILTERS_GRID_STYLE = {
  display: 'grid',
  gridTemplateColumns: 'repeat(auto-fill, minmax(200px, 1fr))',
  gap: '.75rem 1rem',
  width: '100%',
  alignItems: 'start',
  justifyItems: 'stretch',
  alignContent: 'start',
  gridAutoFlow: 'row dense'
}

const FILTER_FIELD_STYLE = {
  display: 'flex',
  flexDirection: 'column',
  gap: '.25rem',
  width: '100%',
  minWidth: 0
}

const FILTER_LABEL_STYLE = {
  display: 'block',
  marginBottom: 0,
  color: '#ff7c22',
  fontSize: '0.75rem',
  textTransform: 'uppercase',
  letterSpacing: '.08em'
}

const FILTER_CONTROL_STYLE = {
  width: '100%',
  minHeight: '2.35rem',
  height: '2.35rem',
  padding: '.35rem .7rem',
  fontSize: '0.9rem',
  borderRadius: '.35rem',
  border: '1px solid #2f3442',
  background: 'rgba(10, 14, 23, 0.95)',
  color: '#f5f7ff',
  lineHeight: '1.2',
  boxSizing: 'border-box'
}

const FILTER_TOGGLE_BUTTON_STYLE = {
  background: 'rgba(255, 124, 34, 0.1)',
  border: '1px solid #ff7c22',
  color: '#ff7c22',
  borderRadius: '.35rem',
  padding: '0 1rem',
  fontSize: '0.85rem',
  cursor: 'pointer',
  height: '2.35rem',
  display: 'inline-flex',
  alignItems: 'center',
  justifyContent: 'center'
}

const FILTER_SUMMARY_STYLE = {
  flex: '1 1 220px',
  minWidth: 200,
  color: '#ffa45b',
  fontSize: '0.85rem',
  fontWeight: 500,
  marginLeft: 'auto',
  whiteSpace: 'nowrap',
  overflow: 'hidden',
  textOverflow: 'ellipsis'
}

const FILTER_SUBMIT_BUTTON_STYLE = {
  padding: '0 1.4rem',
  fontSize: '0.9rem',
  borderRadius: '.35rem',
  height: '2.35rem',
  display: 'inline-flex',
  alignItems: 'center',
  justifyContent: 'center'
}

const DEFAULT_SORT_DIRECTION = {
  profitPerTon: 'desc',
  routeDistance: 'asc',
  distance: 'asc'
}

function getStationIconName (localInfo = {}, remoteInfo = {}) {
  if (localInfo?.icon) return localInfo.icon
  const candidates = [
    localInfo?.stationType,
    localInfo?.type,
    remoteInfo?.stationType,
    remoteInfo?.type,
    remoteInfo?.subType
  ].filter(entry => typeof entry === 'string' && entry.trim())
  if (candidates.length === 0) return null
  return stationIconFromType(candidates[0])
}

function StationIcon ({ icon, size = 26, color = '#ffb347' }) {
  if (!icon) return null
  const paths = Icons[icon]
  if (!paths) return null
  const viewBox = icon === 'asteroid-base' ? '0 0 2000 2000' : '0 0 1000 1000'
  return (
    <svg
      viewBox={viewBox}
      focusable='false'
      aria-hidden='true'
      style={{ width: size, height: size, fill: color, flexShrink: 0 }}
    >
      {paths}
    </svg>
  )
}

function parseNumberFromText (value) {
  if (typeof value !== 'string') return null
  const cleaned = value.replace(/[^0-9.-]/g, '')
  if (!cleaned) return null
  const parsed = Number(cleaned)
  return Number.isFinite(parsed) ? parsed : null
}

function extractProfitPerTon (route) {
  if (!route) return null
  const summary = route.summary || {}
  const numericCandidates = [summary.profitPerUnit, route.profitPerUnit]
  for (const value of numericCandidates) {
    if (typeof value === 'number' && !Number.isNaN(value)) return value
  }
  const textCandidates = [summary.profitPerUnitText, route.profitPerUnitText]
  for (const textValue of textCandidates) {
    const parsed = parseNumberFromText(textValue)
    if (parsed !== null) return parsed
  }
  return null
}

function extractRouteDistance (route) {
  if (!route) return null
  const numericCandidates = [
    route?.summary?.routeDistanceLy,
    route?.summary?.distanceLy,
    route?.distanceLy,
    route?.distance
  ]
  for (const value of numericCandidates) {
    if (typeof value === 'number' && !Number.isNaN(value)) return value
  }
  const textCandidates = [
    route?.summary?.routeDistanceText,
    route?.summary?.distanceText,
    route?.distanceDisplay
  ]
  for (const textValue of textCandidates) {
    const parsed = parseNumberFromText(textValue)
    if (parsed !== null) return parsed
  }
  return null
}

function extractSystemDistance (route) {
  if (!route) return null
  const numericCandidates = [
    route?.summary?.distanceLy,
    route?.distanceLy,
    route?.distance
  ]
  for (const value of numericCandidates) {
    if (typeof value === 'number' && !Number.isNaN(value)) return value
  }
  const textCandidates = [
    route?.summary?.distanceText,
    route?.distanceDisplay
  ]
  for (const textValue of textCandidates) {
    const parsed = parseNumberFromText(textValue)
    if (parsed !== null) return parsed
  }
  return null
}

function generateMockTradeRoutes ({ systemName, cargoCapacity, count = 5 }) {
  const normalizedCapacity = Number.isFinite(Number(cargoCapacity)) && Number(cargoCapacity) > 0
    ? Math.round(Number(cargoCapacity))
    : 256
  const baseCommodity = null
  const now = Date.now()

  const formatPrice = value => `${Math.round(value).toLocaleString()} Cr`

  return Array.from({ length: count }).map((_, index) => {
    const id = index + 1
    const profitPerUnit = 4500 + (index * 800)
    const outboundBuyPrice = 1200 + (index * 150)
    const outboundSellPrice = outboundBuyPrice + profitPerUnit
    const returnBuyPrice = 900 + (index * 130)
    const returnSellPrice = returnBuyPrice + Math.round(profitPerUnit * 0.65)
    const routeDistanceLy = 12 + (index * 4)
    const distanceLy = 5 + (index * 2)
    const updated = new Date(now - index * 45 * 60000).toISOString()

    const outboundCommodity = baseCommodity || `Mock Commodity ${id}`
    const returnCommodity = `Return Sample ${id}`

    return {
      summary: {
        profitPerUnit,
        profitPerUnitText: formatPrice(profitPerUnit),
        profitPerTrip: profitPerUnit * normalizedCapacity,
        profitPerTripText: formatPrice(profitPerUnit * normalizedCapacity),
        profitPerHour: profitPerUnit * normalizedCapacity * 2,
        profitPerHourText: formatPrice(profitPerUnit * normalizedCapacity * 2),
        routeDistanceLy,
        routeDistanceText: `${routeDistanceLy.toFixed(2)} Ly`,
        distanceLy,
        distanceText: `${distanceLy.toFixed(2)} Ly`,
        updated
      },
      origin: {
        local: {
          station: `Sandbox Origin ${id}`,
          system: systemName || `Sandbox System ${id}`
        },
        buy: {
          commodity: outboundCommodity,
          price: outboundBuyPrice,
          priceText: formatPrice(outboundBuyPrice),
          quantity: 4500 - (index * 250),
          quantityText: `${(4500 - (index * 250)).toLocaleString()} t`,
          level: Math.min(3, (index % 3) + 1)
        },
        sellReturn: {
          commodity: returnCommodity,
          price: returnSellPrice,
          priceText: formatPrice(returnSellPrice),
          quantity: 3200 - (index * 200),
          quantityText: `${(3200 - (index * 200)).toLocaleString()} t`,
          level: Math.min(3, ((index + 1) % 3) + 1)
        }
      },
      destination: {
        local: {
          station: `Sandbox Destination ${id}`,
          system: `Neighbor System ${id}`
        },
        sell: {
          commodity: outboundCommodity,
          price: outboundSellPrice,
          priceText: formatPrice(outboundSellPrice),
          quantity: 3800 - (index * 180),
          quantityText: `${(3800 - (index * 180)).toLocaleString()} t`,
          level: Math.min(3, ((index + 2) % 3) + 1)
        },
        buyReturn: {
          commodity: returnCommodity,
          price: returnBuyPrice,
          priceText: formatPrice(returnBuyPrice),
          quantity: 2600 - (index * 160),
          quantityText: `${(2600 - (index * 160)).toLocaleString()} t`,
          level: Math.min(3, (index % 4) + 1)
        }
      }
    }
  })
}

function useSystemSelector ({ autoSelectCurrent = false } = {}) {
  const [systemSelection, setSystemSelection] = useState('')
  const [systemInput, setSystemInput] = useState('')
  const [system, setSystem] = useState('')
  const [systemOptions, setSystemOptions] = useState([])
  const [currentSystem, setCurrentSystem] = useState(null)
  const autoSelectApplied = useRef(false)
  const isMounted = useRef(true)

  useEffect(() => {
    return () => { isMounted.current = false }
  }, [])

  const fetchCurrentSystem = useCallback(({ allowAutoSelect = false } = {}) => {
    fetch('/api/current-system')
      .then(res => res.json())
      .then(data => {
        if (!isMounted.current) return
        setCurrentSystem(data.currentSystem)
        const seen = new Set()
        const opts = []
        if (data.currentSystem?.name) {
          opts.push({ name: data.currentSystem.name, distance: 0 })
          seen.add(data.currentSystem.name)
        }
        data.nearby?.forEach(sys => {
          if (!seen.has(sys.name)) {
            opts.push(sys)
            seen.add(sys.name)
          }
        })
        setSystemOptions(opts)
        const shouldAutoSelect = allowAutoSelect && autoSelectCurrent && !autoSelectApplied.current && data.currentSystem?.name
        if (shouldAutoSelect) {
          const nextValue = data.currentSystem.name
          setSystemSelection(nextValue)
          setSystemInput('')
          setSystem(nextValue)
          autoSelectApplied.current = true
        }
      })
      .catch(() => {
        if (!isMounted.current) return
        setCurrentSystem(null)
      })
  }, [autoSelectCurrent])

  useEffect(() => {
    fetchCurrentSystem({ allowAutoSelect: true })
  }, [fetchCurrentSystem])

  useEffect(() => eventListener('newLogEntry', log => {
    if (!log?.event) return
    if (['Location', 'FSDJump', 'CarrierJump'].includes(log.event)) {
      fetchCurrentSystem({ allowAutoSelect: !autoSelectApplied.current })
    }
  }), [fetchCurrentSystem])

  const handleSystemChange = e => {
    const nextValue = e.target.value
    setSystemSelection(nextValue)
    if (nextValue === '__manual') {
      setSystemInput('')
      setSystem('')
      return
    }
    setSystem(nextValue)
  }

  const handleManualSystemChange = e => {
    const value = e.target.value
    setSystemInput(value)
    setSystem(value)
  }

  return {
    currentSystem,
    system,
    systemSelection,
    systemInput,
    systemOptions,
    handleSystemChange,
    handleManualSystemChange,
    resetSystem: () => {
      setSystemSelection('')
      setSystemInput('')
      setSystem('')
    }
  }
}

function SystemSelect ({
  label = 'System',
  systemSelection,
  systemOptions,
  onSystemChange,
  systemInput,
  onManualSystemChange,
  placeholder = 'Enter system name...'
}) {
  const containerStyle = { ...FILTER_FIELD_STYLE }

  return (
    <div style={containerStyle}>
      <label style={FILTER_LABEL_STYLE}>{label}</label>
      <select value={systemSelection} onChange={onSystemChange} style={{ ...FILTER_CONTROL_STYLE }}>
        <option value=''>Select a system...</option>
        {systemOptions.map(opt => (
          <option key={opt.name} value={opt.name}>
            {opt.name} {opt.distance > 0 ? `(${opt.distance} ly)` : '(current)'}
          </option>
        ))}
        <option value='' disabled>------------</option>
        <option value='__manual'>Other (type manually)</option>
      </select>
      {systemSelection === '__manual' && (
        <input
          type='text'
          autoFocus
          value={systemInput}
          onChange={onManualSystemChange}
          placeholder={placeholder}
          style={{ ...FILTER_CONTROL_STYLE }}
        />
      )}
    </div>
  )
}

function ShipsPanel () {
  const [ships, setShips] = useState([])
  const [selectedShip, setSelectedShip] = useState('')
  const {
    system,
    systemSelection,
    systemInput,
    systemOptions,
    handleSystemChange,
    handleManualSystemChange
  } = useSystemSelector()
  const [results, setResults] = useState([])
  const [loading, setLoading] = useState(false)
  const [error, setError] = useState('')
  const [expandedRow, setExpandedRow] = useState(null)
  const [hasSearched, setHasSearched] = useState(false)

  useEffect(() => {
    fetch('/api/shipyard-list')
      .then(res => res.json())
      .then(data => setShips(data))
      .catch(() => setShips([]))
  }, [])

  useEffect(() => {
    if (!selectedShip || !system || !system.trim()) return
    setLoading(true)
    setError('')
    setHasSearched(true)
    setExpandedRow(null)
    setResults([])
    fetch('/api/inara-websearch', {
      method: 'POST',
      headers: { 'Content-Type': 'application/json' },
      body: JSON.stringify({ shipId: selectedShip, system })
    })
      .then(res => res.json())
      .then(data => {
        setResults(Array.isArray(data.results) ? data.results : [])
        if (data.message) setError(data.message)
      })
      .catch(err => {
        setError(err.message)
        setResults([])
      })
      .finally(() => setLoading(false))
  }, [selectedShip, system])

  const showResults = hasSearched || loading

  return (
    <div>
      <h2>Find Ships for Sale</h2>
      <div style={{ display: 'flex', flexDirection: 'row', alignItems: 'flex-end', gap: '2rem', margin: '2rem 0 1.5rem 0' }}>
        <div style={{ flex: 1, minWidth: 200 }}>
          <label style={{ display: 'block', marginBottom: '.5rem', color: '#ff7c22' }}>Ship</label>
          <select value={selectedShip} onChange={e => setSelectedShip(e.target.value)} style={{ width: '100%', padding: '.5rem', fontSize: '1.1rem', borderRadius: '.5rem', border: '1px solid #444', background: '#222', color: '#fff' }}>
            <option value=''>Select a ship...</option>
            {ships.map(ship => (
              <option key={ship.id} value={ship.id}>{ship.name}</option>
            ))}
          </select>
        </div>
        <SystemSelect
          label='System'
          systemSelection={systemSelection}
          systemOptions={systemOptions}
          onSystemChange={handleSystemChange}
          systemInput={systemInput}
          onManualSystemChange={handleManualSystemChange}
        />
      </div>
      {error && <div style={{ color: '#ff4d4f', textAlign: 'center', marginTop: '1rem' }}>{error}</div>}
      {showResults && (
        <div style={{ marginTop: '1.5rem', border: '1px solid #333', background: '#101010', overflow: 'hidden' }}>
          <div className='scrollable' style={{ maxHeight: 'calc(100vh - 360px)', overflowY: 'auto' }}>
            {loading && (
              <div style={{ color: '#aaa', padding: '2rem' }}>Searching...</div>
            )}
            {!loading && results.length === 0 && (
              <div style={{ color: '#aaa', padding: '2rem' }}>No stations found with this ship for sale near {system || systemSelection || 'the selected system'}.</div>
            )}
            {!loading && results.length > 0 && (
              <table style={{ width: '100%', borderCollapse: 'collapse', color: '#fff' }}>
                <thead>
                  <tr>
                    <th style={{ textAlign: 'left', padding: '.75rem 1rem' }}>Station</th>
                    <th style={{ textAlign: 'left', padding: '.75rem 1rem' }}>System</th>
                    <th className='hidden-small text-right' style={{ padding: '.75rem 1rem' }}>Distance</th>
                    <th className='hidden-small text-right' style={{ padding: '.75rem 1rem' }}>Station Distance</th>
                    <th className='hidden-small text-right' style={{ padding: '.75rem 1rem' }}>Updated</th>
                  </tr>
                </thead>
                <tbody>
                  {results.map((row, i) => {
                    const icon = row.icon || stationIconFromType(row.type || row.stationType || '')
                    const systemDistance = formatSystemDistance(row.systemDistanceLy, row.systemDistance)
                    const stationDistance = formatStationDistance(row.stationDistanceLs, row.stationDistance)
                    const updatedDisplay = formatRelativeTime(row.updatedAt || row.updated)
                    const isCurrentSystem = row.isCurrentSystem
                    const isExpanded = expandedRow === i
                    const isMissing = row.missing

                    return [
                      <tr
                        key={i}
                        data-system-object-name={row.station}
                        tabIndex={2}
                        className={`--shown${isExpanded ? ' expanded-row' : ''}${isMissing ? ' missing-row' : ''}`}
                        style={{ animationDelay: `${i * 0.03}s`, cursor: isMissing ? 'default' : 'pointer', background: isExpanded ? '#ff980033' : undefined, opacity: isMissing ? 0.6 : 1 }}
                        onClick={() => { if (!isMissing) setExpandedRow(isExpanded ? null : i) }}
                      >
                        <td>
                          <div className='text-no-wrap' style={{ paddingLeft: '2.2rem', paddingRight: '.75rem', position: 'relative', display: 'flex', alignItems: 'center' }}>
                            <i className={`icon system-object-icon icarus-terminal-${icon}`} style={{ position: 'absolute', left: 0, fontSize: '1.5rem', display: 'inline-block' }} />
                            <span style={{ marginLeft: '2.2rem', display: 'flex', flexDirection: 'column' }}>
                              <span className='visible-medium'>{row.station}</span>
                              <span className='hidden-medium'>{row.station}</span>
                              {isMissing && <span style={{ color: '#ff4d4f', fontWeight: 500, fontSize: '0.95em' }}>Local data unavailable</span>}
                            </span>
                          </div>
                        </td>
                        <td>
                          <div className='text-no-wrap' style={{ paddingLeft: '0.5rem', paddingRight: '.75rem' }}>
                            {isCurrentSystem
                              ? (
                                <i className='icon system-object-icon icarus-terminal-location-filled text-secondary' style={{ marginRight: '.5rem' }} />
                                )
                              : (
                                <i className='icon system-object-icon icarus-terminal-location' style={{ marginRight: '.5rem', color: '#888' }} />
                                )}
                            <span className='visible-medium'>{row.system || 'Unknown'}</span>
                            <span className='hidden-medium'>{row.system || 'Unknown'}</span>
                          </div>
                        </td>
                        <td className='hidden-small text-right text-no-transform text-no-wrap'>{systemDistance || '--'}</td>
                        <td className='hidden-small text-right text-no-transform text-no-wrap'>{stationDistance || '--'}</td>
                        <td className='hidden-small text-right text-no-transform text-no-wrap'>{updatedDisplay || '--'}</td>
                      </tr>,
                      !isMissing && isExpanded && (
                        <tr key={i + '-expanded'} className='expanded-details-row'>
                          <td colSpan={5} style={{ background: '#222', color: '#fff', borderTop: '1px solid #444', padding: '1.5rem 2.5rem' }}>
                            <div style={{ display: 'flex', flexWrap: 'wrap', gap: '2.5rem', fontSize: '1.08rem' }}>
                              <div><b>Pad Size:</b> {row.padSize || 'Unknown'}</div>
                              <div><b>Type:</b> {row.type || row.stationType || 'Unknown'}</div>
                              <div><b>Market:</b> {row.market ? 'Yes' : 'No'}</div>
                              <div><b>Outfitting:</b> {row.outfitting ? 'Yes' : 'No'}</div>
                              <div><b>Shipyard:</b> {row.shipyard ? 'Yes' : 'No'}</div>
                              <div><b>Faction:</b> {row.faction || 'Unknown'}</div>
                              <div><b>Government:</b> {row.government || 'Unknown'}</div>
                              <div><b>Allegiance:</b> {row.allegiance || 'Unknown'}</div>
                              <div><b>Services:</b> {row.services && row.services.length ? row.services.join(', ') : 'None'}</div>
                              <div><b>Economies:</b> {row.economies && row.economies.length ? row.economies.map(e => e.name || e).join(', ') : 'Unknown'}</div>
                              {row.updatedAt && <div><b>Last Updated:</b> {formatRelativeTime(row.updatedAt)}</div>}
                            </div>
                          </td>
                        </tr>
                      )
                    ]
                  })}
                </tbody>
              </table>
            )}
          </div>
        </div>
      )}
    </div>
  )
}

function MissionsPanel () {
  const {
    currentSystem,
    system,
    systemSelection,
    systemInput,
    systemOptions,
    handleSystemChange,
    handleManualSystemChange
  } = useSystemSelector({ autoSelectCurrent: true })
  const [missions, setMissions] = useState([])
  const [status, setStatus] = useState('idle')
  const [error, setError] = useState('')
  const [message, setMessage] = useState('')
  const [sourceUrl, setSourceUrl] = useState('')
  const factionStandings = useFactionStandings()

  const trimmedSystem = useMemo(() => {
    if (typeof system === 'string') {
      const value = system.trim()
      if (value) return value
    }
    return ''
  }, [system])

  const displaySystemName = useMemo(() => {
    if (trimmedSystem) return trimmedSystem
    if (systemSelection && systemSelection !== '__manual') return systemSelection
    if (systemInput && systemInput.trim()) return systemInput.trim()
    if (currentSystem?.name) return currentSystem.name
    return ''
  }, [trimmedSystem, systemSelection, systemInput, currentSystem])

  useEffect(() => {
    if (!trimmedSystem) {
      setMissions([])
      setStatus('idle')
      setError('')
      setMessage('')
      setSourceUrl('')
      return
    }

    let cancelled = false

    setStatus('loading')
    setError('')
    setMessage('')

    fetch('/api/inara-missions', {
      method: 'POST',
      headers: { 'Content-Type': 'application/json' },
      body: JSON.stringify({ system: trimmedSystem })
    })
      .then(res => res.json())
      .then(data => {
        if (cancelled) return

        const nextMissions = Array.isArray(data?.missions)
          ? data.missions
          : Array.isArray(data?.results)
            ? data.results
            : []

        const nextError = typeof data?.error === 'string' ? data.error : ''
        const nextMessage = typeof data?.message === 'string' ? data.message : ''
        const nextSourceUrl = typeof data?.sourceUrl === 'string' ? data.sourceUrl : ''

        setMissions(nextMissions)
        setError(nextError)
        setMessage(nextMessage)
        setSourceUrl(nextSourceUrl)

        if (nextError && nextMissions.length === 0) {
          setStatus('error')
        } else if (nextMissions.length === 0) {
          setStatus('empty')
        } else {
          setStatus('populated')
        }
      })
      .catch(err => {
        if (cancelled) return
        setMissions([])
        setError(err.message || 'Unable to fetch missions.')
        setMessage('')
        setSourceUrl('')
        setStatus('error')
      })

    return () => {
      cancelled = true
    }
  }, [trimmedSystem])

  return (
    <div>
      <h2>Mining Missions</h2>
      <div style={{ display: 'flex', flexDirection: 'row', alignItems: 'flex-end', gap: '2rem', margin: '2rem 0 1.5rem 0' }}>
        <SystemSelect
          label='System'
          systemSelection={systemSelection}
          systemOptions={systemOptions}
          onSystemChange={handleSystemChange}
          systemInput={systemInput}
          onManualSystemChange={handleManualSystemChange}
          placeholder='Enter system name...'
        />
        {sourceUrl && (
          <div style={{ marginBottom: '.75rem', fontSize: '0.95rem' }} className='text-secondary'>
            Data sourced from INARA community submissions
          </div>
        )}
      </div>
      <p style={{ color: '#aaa', marginTop: '-0.5rem' }}>
        Mission availability is sourced from INARA player submissions and may not reflect in-game boards in real time.
      </p>
      {error && <div style={{ color: '#ff4d4f', textAlign: 'center', marginTop: '1rem' }}>{error}</div>}
      <div style={{ marginTop: '1.5rem', border: '1px solid #333', background: '#101010', overflow: 'hidden' }}>
        <div className='scrollable' style={{ maxHeight: 'calc(100vh - 360px)', overflowY: 'auto' }}>
          {message && status !== 'idle' && status !== 'loading' && (
            <div style={{ color: '#aaa', padding: '1.25rem 2rem', borderBottom: status === 'populated' ? '1px solid #222' : 'none' }}>
              {message}
            </div>
          )}
          {status === 'idle' && (
            <div style={{ color: '#aaa', padding: '2rem' }}>
              Select a system to view nearby mining mission factions.
            </div>
          )}
          {status === 'loading' && (
            <div style={{ color: '#aaa', padding: '2rem' }}>Loading missions...</div>
          )}
          {status === 'error' && !error && (
            <div style={{ color: '#ff4d4f', padding: '2rem' }}>Unable to load missions.</div>
          )}
          {status === 'empty' && (
            <div style={{ color: '#aaa', padding: '2rem' }}>
              No mining missions found near {displaySystemName || 'the selected system'}.
            </div>
          )}
          {status === 'populated' && missions.length > 0 && (
            <table style={{ width: '100%', borderCollapse: 'collapse', color: '#fff' }}>
              <thead>
                <tr>
                  <th style={{ textAlign: 'left', padding: '.75rem 1rem' }}>Faction</th>
                  <th style={{ textAlign: 'left', padding: '.75rem 1rem' }}>System</th>
                  <th className='hidden-small text-right' style={{ padding: '.75rem 1rem' }}>Distance</th>
                  <th className='hidden-small text-right' style={{ padding: '.75rem 1rem' }}>Updated</th>
                </tr>
              </thead>
              <tbody>
                {missions.map((mission, index) => {
                  const key = `${mission.system || 'unknown'}-${mission.faction || 'faction'}-${index}`
                  const distanceDisplay = formatSystemDistance(mission.distanceLy, mission.distanceText)
                  const updatedDisplay = formatRelativeTime(mission.updatedAt || mission.updatedText)
                  const isTargetSystem = mission.isTargetSystem
                  const factionKey = normaliseFactionKey(mission.faction)
                  const factionInfo = factionKey ? factionStandings[factionKey] : null
                  const standingClass = factionInfo?.standing === 'ally'
                    ? 'text-success'
                    : factionInfo?.standing === 'hostile'
                      ? 'text-danger'
                      : 'text-primary'
                  const standingLabel = factionInfo?.relation || (factionInfo?.standing
                    ? `${factionInfo.standing.charAt(0).toUpperCase()}${factionInfo.standing.slice(1)}`
                    : null)
                  const reputationLabel = typeof factionInfo?.reputation === 'number'
                    ? formatReputationPercent(factionInfo.reputation)
                    : null
                  const factionTitle = [standingLabel, reputationLabel && `Reputation ${reputationLabel}`]
                    .filter(Boolean)
                    .join(' · ') || undefined

                  const factionClassName = standingClass || 'text-secondary'

                  return (
                    <tr key={key} style={{ animationDelay: `${index * 0.03}s` }}>
                      <td style={{ padding: '.65rem 1rem' }}>
                        {mission.faction
                          ? (
                              mission.factionUrl
                                ? (
                                  <a
                                    href={mission.factionUrl}
                                    target='_blank'
                                    rel='noopener noreferrer'
                                    className={factionClassName}
                                    title={factionTitle}
                                  >
                                    {mission.faction}
                                  </a>
                                  )
                                : (
                                  <span className={factionClassName} title={factionTitle}>
                                    {mission.faction}
                                  </span>
                                  )
                            )
                          : '--'}
                      </td>
                      <td style={{ padding: '.65rem 1rem' }}>
                        <div className='text-no-wrap' style={{ display: 'flex', alignItems: 'center' }}>
                          {isTargetSystem
                            ? (
                              <i className='icon system-object-icon icarus-terminal-location-filled text-secondary' style={{ marginRight: '.5rem' }} />
                              )
                            : (
                              <i className='icon system-object-icon icarus-terminal-location' style={{ marginRight: '.5rem', color: '#888' }} />
                              )}
                          {mission.system
                            ? (
                                mission.systemUrl
                                  ? (
                                    <a href={mission.systemUrl} target='_blank' rel='noopener noreferrer' className='text-secondary'>
                                      {mission.system}
                                    </a>
                                    )
                                  : (
                                      mission.system
                                    )
                              )
                            : '--'}
                        </div>
                      </td>
                      <td className='hidden-small text-right' style={{ padding: '.65rem 1rem' }}>{distanceDisplay || '--'}</td>
                      <td className='hidden-small text-right' style={{ padding: '.65rem 1rem' }}>{updatedDisplay || mission.updatedText || '--'}</td>
                    </tr>
                  )
                })}
              </tbody>
            </table>
          )}
        </div>
      </div>
    </div>
  )
}

function TradeRoutesPanel () {
  const { connected, ready } = useSocket()
  const {
    currentSystem,
    system,
    systemSelection,
    systemInput,
    systemOptions,
    handleSystemChange,
    handleManualSystemChange
  } = useSystemSelector({ autoSelectCurrent: true })
  const [cargoCapacity, setCargoCapacity] = useState('')
  const [initialShipInfoLoaded, setInitialShipInfoLoaded] = useState(false)
  const [routeDistance, setRouteDistance] = useState('30')
  const [priceAge, setPriceAge] = useState('8')
  const [padSize, setPadSize] = useState('2')
  const [padSizeAutoDetected, setPadSizeAutoDetected] = useState(false)
  const [minSupply, setMinSupply] = useState('500')
  const [minDemand, setMinDemand] = useState('0')
  const [stationDistance, setStationDistance] = useState('0')
  const [surfacePreference, setSurfacePreference] = useState('0')
  const DISTANCE_FILTER_MAX = 200
  const [distanceFilter, setDistanceFilter] = useState(String(DISTANCE_FILTER_MAX))
  const parsedDistanceFilter = Number(distanceFilter)
  const isDistanceFilterLimited = Number.isFinite(parsedDistanceFilter) && parsedDistanceFilter < DISTANCE_FILTER_MAX
  const [rawRoutes, setRawRoutes] = useState([])
  const [routes, setRoutes] = useState([])
  const [status, setStatus] = useState('idle')
  const [error, setError] = useState('')
  const [message, setMessage] = useState('')
  const [sortField, setSortField] = useState('distance')
  const [sortDirection, setSortDirection] = useState('asc')
  const [filtersCollapsed, setFiltersCollapsed] = useState(true)
  const [expandedRouteKey, setExpandedRouteKey] = useState(null)
<<<<<<< HEAD
  const factionStandings = useFactionStandings()
=======
  const isSearchDisabled = status === 'loading' || !(system && system.trim())
>>>>>>> cfe4e534

  useEffect(() => {
    if (!connected || initialShipInfoLoaded) return

    let cancelled = false

    const loadShipInfo = async () => {
      try {
        const shipStatus = await sendEvent('getShipStatus')
        if (cancelled) return

        const capacityNumber = Number(shipStatus?.cargo?.capacity)
        if (Number.isFinite(capacityNumber) && capacityNumber >= 0) {
          setCargoCapacity(String(Math.round(capacityNumber)))
        }

        const landingPadSize = getShipLandingPadSize(shipStatus)
        if (landingPadSize) {
          setPadSize(landingPadSize)
          setPadSizeAutoDetected(true)
        }
      } catch (err) {
        // Ignore errors fetching ship status; the UI will fall back to showing an unknown hold size.
      } finally {
        if (!cancelled) setInitialShipInfoLoaded(true)
      }
    }

    loadShipInfo()

    return () => { cancelled = true }
  }, [connected, ready, initialShipInfoLoaded])

  const routeDistanceOptions = useMemo(() => ([
    { value: '10', label: '10 Ly' },
    { value: '20', label: '20 Ly' },
    { value: '30', label: '30 Ly' },
    { value: '40', label: '40 Ly' },
    { value: '50', label: '50 Ly' },
    { value: '60', label: '60 Ly' },
    { value: '70', label: '70 Ly' },
    { value: '80', label: '80 Ly' },
    { value: '1000', label: '1,000 Ly' }
  ]), [])

  const priceAgeOptions = useMemo(() => ([
    { value: '8', label: '8 hours' },
    { value: '16', label: '16 hours' },
    { value: '24', label: '1 day' },
    { value: '48', label: '2 days' },
    { value: '72', label: '3 days' }
  ]), [])

  const padSizeOptions = useMemo(() => ([
    { value: '1', label: 'Small' },
    { value: '2', label: 'Medium' },
    { value: '3', label: 'Large' }
  ]), [])

  const supplyOptions = useMemo(() => ([
    { value: '0', label: 'Any' },
    { value: '100', label: '100 Units' },
    { value: '500', label: '500 Units' },
    { value: '1000', label: '1,000 Units' },
    { value: '2500', label: '2,500 Units' },
    { value: '5000', label: '5,000 Units' },
    { value: '10000', label: '10,000 Units' },
    { value: '50000', label: '50,000 Units' }
  ]), [])

  const demandOptions = useMemo(() => ([
    { value: '0', label: 'Any' },
    { value: '100', label: '100 Units or unlimited' },
    { value: '500', label: '500 Units or unlimited' },
    { value: '1000', label: '1,000 Units or unlimited' },
    { value: '2500', label: '2,500 Units or unlimited' },
    { value: '5000', label: '5,000 Units or unlimited' },
    { value: '10000', label: '10,000 Units or unlimited' },
    { value: '50000', label: '50,000 Units or unlimited' }
  ]), [])

  const stationDistanceOptions = useMemo(() => ([
    { value: '0', label: 'Any' },
    { value: '100', label: '100 Ls' },
    { value: '500', label: '500 Ls' },
    { value: '1000', label: '1,000 Ls' },
    { value: '2000', label: '2,000 Ls' },
    { value: '5000', label: '5,000 Ls' },
    { value: '10000', label: '10,000 Ls' },
    { value: '15000', label: '15,000 Ls' },
    { value: '20000', label: '20,000 Ls' },
    { value: '25000', label: '25,000 Ls' },
    { value: '50000', label: '50,000 Ls' },
    { value: '100000', label: '100,000 Ls' }
  ]), [])

  const surfaceOptions = useMemo(() => ([
    { value: '0', label: 'Yes (with Odyssey stations)' },
    { value: '2', label: 'Yes (exclude Odyssey stations)' },
    { value: '1', label: 'No' }
  ]), [])

  const pickOptionLabel = useCallback((options, value, fallback) => {
    if (!Array.isArray(options)) return fallback
    const match = options.find(option => option.value === value)
    return match ? match.label : fallback
  }, [])

  const simplifySupplyDemandLabel = useCallback(label => {
    if (typeof label !== 'string' || !label.trim()) return 'Any'
    return label
      .replace(/\s*Units(?:\s*or\s*unlimited)?/i, '')
      .replace(/\s*or\s*unlimited/i, '')
      .trim() || 'Any'
  }, [])

  const cargoCapacityDisplay = useMemo(() => {
    const capacityNumber = Number(cargoCapacity)
    if (Number.isFinite(capacityNumber) && capacityNumber >= 0) {
      return `${Math.round(capacityNumber).toLocaleString()} t`
    }
    return initialShipInfoLoaded ? 'Unknown' : 'Detecting…'
  }, [cargoCapacity, initialShipInfoLoaded])

  const filtersSummary = useMemo(() => {
    const selectedSystem = (system && system.trim()) ||
      ((systemSelection && systemSelection !== '__manual') ? systemSelection : '') ||
      currentSystem?.name ||
      'Any System'

    const padLabelRaw = initialShipInfoLoaded
      ? pickOptionLabel(padSizeOptions, padSize, 'Unknown')
      : 'Detecting…'
    let padLabel = padLabelRaw === 'Medium' ? 'Med' : padLabelRaw
    if (initialShipInfoLoaded && padSizeAutoDetected && padLabelRaw !== 'Detecting…' && padLabelRaw !== 'Unknown') {
      padLabel = `${padLabel} (Ship)`
    }
    const supplyLabel = simplifySupplyDemandLabel(pickOptionLabel(supplyOptions, minSupply, 'Any'))
    const demandLabel = simplifySupplyDemandLabel(pickOptionLabel(demandOptions, minDemand, 'Any'))

    return [
      selectedSystem,
      `Capacity: ${cargoCapacityDisplay}`,
      `Landing Pad: ${padLabel}`,
      `Min Supply: ${supplyLabel}`,
      `Min Demand: ${demandLabel}`
    ].join(' | ')
  }, [system, systemSelection, currentSystem, cargoCapacityDisplay, padSize, minSupply, minDemand, padSizeOptions, supplyOptions, demandOptions, pickOptionLabel, simplifySupplyDemandLabel, initialShipInfoLoaded, padSizeAutoDetected])

  const filterRoutes = useCallback((list = []) => {
    if (!Array.isArray(list)) return []
    const effectiveDistanceLimit = isDistanceFilterLimited ? parsedDistanceFilter : DISTANCE_FILTER_MAX

    return list.filter(route => {
      if (isDistanceFilterLimited) {
        const numericDistance = extractRouteDistance(route)
        if (Number.isFinite(numericDistance) && numericDistance > effectiveDistanceLimit) return false
      }

      return true
    })
  }, [isDistanceFilterLimited, parsedDistanceFilter])

  const sortRoutes = useCallback((list = []) => {
    if (!Array.isArray(list)) return []
    if (!sortField) return Array.isArray(list) ? [...list] : []

    const directionFactor = sortDirection === 'asc' ? 1 : -1

    const getValue = route => {
      switch (sortField) {
        case 'profitPerTon':
          return extractProfitPerTon(route)
        case 'routeDistance':
          return extractRouteDistance(route)
        case 'distance':
          return extractSystemDistance(route)
        default:
          return null
      }
    }

    return [...list].sort((a, b) => {
      const aValue = getValue(a)
      const bValue = getValue(b)

      const aValid = Number.isFinite(aValue)
      const bValid = Number.isFinite(bValue)

      if (!aValid && !bValid) return 0
      if (!aValid) return 1
      if (!bValid) return -1
      if (aValue === bValue) return 0

      return (aValue < bValue ? -1 : 1) * directionFactor
    })
  }, [sortField, sortDirection])

  const handleSortChange = useCallback(field => {
    if (!field) return
    setSortField(prevField => {
      if (prevField === field) {
        setSortDirection(prevDirection => (prevDirection === 'asc' ? 'desc' : 'asc'))
        return prevField
      }
      setSortDirection(DEFAULT_SORT_DIRECTION[field] || 'asc')
      return field
    })
  }, [])

  const handleSortKeyDown = useCallback((event, field) => {
    if (event.key === 'Enter' || event.key === ' ' || event.key === 'Spacebar') {
      event.preventDefault()
      handleSortChange(field)
    }
  }, [handleSortChange])

  const renderSortArrow = field => {
    if (sortField !== field) return null
    const arrow = sortDirection === 'asc' ? String.fromCharCode(0x25B2) : String.fromCharCode(0x25BC)
    return (
      <span style={{ color: '#ff7c22', marginLeft: '0.35rem', fontSize: '0.8rem' }}>{arrow}</span>
    )
  }

  useEffect(() => {
    const filtered = filterRoutes(rawRoutes)
    const sorted = sortRoutes(filtered)
    setRoutes(sorted)
  }, [rawRoutes, filterRoutes, sortRoutes])

  useEffect(() => {
    setExpandedRouteKey(null)
  }, [rawRoutes])

  const handleRowToggle = useCallback(rowId => {
    setExpandedRouteKey(prev => (prev === rowId ? null : rowId))
  }, [])

  const handleRowKeyDown = useCallback((event, rowId) => {
    if (event.key === 'Enter' || event.key === ' ' || event.key === 'Spacebar') {
      event.preventDefault()
      handleRowToggle(rowId)
    }
  }, [handleRowToggle])

  const renderQuantityIndicator = (entry, type) => {
    if (!entry) return null
    const quantityText = entry?.quantityText || (typeof entry?.quantity === 'number' && !Number.isNaN(entry.quantity)
      ? entry.quantity.toLocaleString()
      : null)
    const level = typeof entry?.level === 'number' && entry.level > 0 ? Math.min(entry.level, 4) : null
    const symbol = type === 'supply' ? String.fromCharCode(0x25B2) : String.fromCharCode(0x25BC)
    const icon = level ? symbol.repeat(Math.min(level, 3)) : symbol
    const color = type === 'supply' ? '#5bd1a5' : '#ff6b6b'
    return (
      <span style={{ display: 'inline-flex', alignItems: 'center', gap: '0.35rem', fontSize: '0.85em' }}>
        <span style={{ color }}>{icon}</span>
        <span style={{ color: '#bbb' }}>{quantityText || '--'}</span>
      </span>
    )
  }

  const handleSubmit = event => {
    event.preventDefault()
    const targetSystem = system && system.trim() ? system.trim() : currentSystem?.name
    if (!targetSystem) {
      setError('Please choose a system before searching for trade routes.')
      setMessage('')
      setRoutes([])
      setStatus('error')
      return
    }

    setStatus('loading')
    setError('')
    setMessage('')

    const filters = {
      ...(cargoCapacity !== '' ? { cargoCapacity } : {}),
      maxRouteDistance: routeDistance,
      maxPriceAge: priceAge,
      minLandingPad: padSize,
      minSupply,
      minDemand,
      maxStationDistance: stationDistance,
      surfacePreference,
      includeRoundTrips: true
    }

    const applyResults = (nextRoutes = [], meta = {}) => {
      const filteredRoutes = filterRoutes(nextRoutes)
      const sortedRoutes = sortRoutes(filteredRoutes)
      const nextError = meta.error || ''
      const nextMessage = meta.message || ''

      setRawRoutes(nextRoutes)
      setRoutes(sortedRoutes)
      setError(nextError)
      setMessage(nextMessage)

      if (nextError && filteredRoutes.length === 0) {
        setStatus('error')
      } else if (filteredRoutes.length === 0) {
        setStatus('empty')
      } else {
        setStatus('populated')
      }
    }

    const payload = {
      system: targetSystem,
      filters
    }

    const shouldUseMockData = typeof window !== 'undefined' && window.localStorage.getItem('inaraUseMockData') === 'true'
    if (shouldUseMockData) {
      const mockRoutes = generateMockTradeRoutes({
        systemName: targetSystem,
        cargoCapacity
      })

      applyResults(mockRoutes, {
        message: 'Mock trade routes loaded via the Trade Route Layout Sandbox. Disable mock data in INARA settings to restore live results.'
      })
      return
    }

    fetch('/api/inara-trade-routes', {
      method: 'POST',
      headers: { 'Content-Type': 'application/json' },
      body: JSON.stringify(payload)
    })
      .then(res => res.json())
      .then(data => {
        const nextRoutes = Array.isArray(data?.routes)
          ? data.routes
          : Array.isArray(data?.results)
            ? data.results
            : []

        applyResults(nextRoutes, { error: data?.error, message: data?.message })
      })
      .catch(err => {
        setError(err.message || 'Unable to fetch trade routes.')
        setMessage('')
        setRoutes([])
        setRawRoutes([])
        setStatus('error')
      })
  }

  const renderRoutesTable = () => (
    <table style={{ width: '100%', borderCollapse: 'collapse', color: '#fff', tableLayout: 'fixed', lineHeight: 1.35 }}>
      <colgroup>
        <col style={{ width: '4%' }} />
        <col style={{ width: '20%' }} />
        <col style={{ width: '20%' }} />
        <col style={{ width: '14%' }} />
        <col style={{ width: '14%' }} />
        <col style={{ width: '8%' }} />
        <col style={{ width: '8%' }} />
        <col style={{ width: '6%' }} />
        <col style={{ width: '6%' }} />
        <col style={{ width: '6%' }} />
        <col style={{ width: '4%' }} />
      </colgroup>
      <thead>
        <tr style={{ fontSize: '0.95rem' }}>
          <th aria-hidden='true' />
          <th style={{ textAlign: 'left', padding: '.6rem .65rem' }}>Origin</th>
          <th style={{ textAlign: 'left', padding: '.6rem .65rem' }}>Destination</th>
          <th className='hidden-small' style={{ textAlign: 'left', padding: '.6rem .65rem' }}>Outbound Commodity</th>
          <th className='hidden-small' style={{ textAlign: 'left', padding: '.6rem .65rem' }}>Return Commodity</th>
          <th
            className='hidden-small text-right'
            style={{ padding: '.6rem .65rem', cursor: 'pointer', userSelect: 'none' }}
            onClick={() => handleSortChange('profitPerTon')}
            onKeyDown={event => handleSortKeyDown(event, 'profitPerTon')}
            tabIndex={0}
            aria-sort={sortField === 'profitPerTon' ? (sortDirection === 'asc' ? 'ascending' : 'descending') : 'none'}
          >
            Profit/Ton{renderSortArrow('profitPerTon')}
          </th>
          <th className='hidden-small text-right' style={{ padding: '.6rem .65rem' }}>Profit/Trip</th>
          <th className='hidden-small text-right' style={{ padding: '.6rem .65rem' }}>Profit/Hour</th>
          <th
            className='hidden-small text-right'
            style={{ padding: '.6rem .65rem', cursor: 'pointer', userSelect: 'none' }}
            onClick={() => handleSortChange('routeDistance')}
            onKeyDown={event => handleSortKeyDown(event, 'routeDistance')}
            tabIndex={0}
            aria-sort={sortField === 'routeDistance' ? (sortDirection === 'asc' ? 'ascending' : 'descending') : 'none'}
          >
            Route Distance{renderSortArrow('routeDistance')}
          </th>
          <th
            className='hidden-small text-right'
            style={{ padding: '.6rem .65rem', cursor: 'pointer', userSelect: 'none' }}
            onClick={() => handleSortChange('distance')}
            onKeyDown={event => handleSortKeyDown(event, 'distance')}
            tabIndex={0}
            aria-sort={sortField === 'distance' ? (sortDirection === 'asc' ? 'ascending' : 'descending') : 'none'}
          >
            Distance{renderSortArrow('distance')}
          </th>
          <th className='hidden-small text-right' style={{ padding: '.6rem .65rem' }}>Updated</th>
        </tr>
      </thead>
      <tbody>
        {routes.map((route, index) => {
          const originLocal = route?.origin?.local
          const destinationLocal = route?.destination?.local
          const originStation = originLocal?.station || route?.origin?.stationName || route?.originStation || route?.sourceStation || route?.startStation || route?.fromStation || route?.station || '--'
          const originSystemName = originLocal?.system || route?.origin?.systemName || route?.originSystem || route?.sourceSystem || route?.startSystem || route?.fromSystem || route?.system || ''
          const destinationStation = destinationLocal?.station || route?.destination?.stationName || route?.destinationStation || route?.targetStation || route?.endStation || route?.toStation || '--'
          const destinationSystemName = destinationLocal?.system || route?.destination?.systemName || route?.destinationSystem || route?.targetSystem || route?.endSystem || route?.toSystem || ''

          const originFactionName = resolveRouteFactionName(originLocal, route?.origin)
          const destinationFactionName = resolveRouteFactionName(destinationLocal, route?.destination)
          const originStandingDisplay = getFactionStandingDisplay(originFactionName, factionStandings)
          const destinationStandingDisplay = getFactionStandingDisplay(destinationFactionName, factionStandings)
          const originStationClassName = originStandingDisplay.className || undefined
          const destinationStationClassName = destinationStandingDisplay.className || undefined
          const originStationTitle = originStandingDisplay.title
          const destinationStationTitle = destinationStandingDisplay.title
          const originStandingStatusText = originStandingDisplay.statusDescription || null
          const destinationStandingStatusText = destinationStandingDisplay.statusDescription || null

          const outboundBuy = route?.origin?.buy || null
          const outboundSell = route?.destination?.sell || null
          const returnBuy = route?.destination?.buyReturn || null
          const returnSell = route?.origin?.sellReturn || null

          const outboundCommodity = outboundBuy?.commodity || outboundSell?.commodity || route?.commodity || '--'
          const returnCommodity = returnBuy?.commodity || returnSell?.commodity || '--'

          const outboundSupplyIndicator = renderQuantityIndicator(outboundBuy, 'supply')
          const outboundDemandIndicator = renderQuantityIndicator(outboundSell, 'demand')
          const returnSupplyIndicator = renderQuantityIndicator(returnBuy, 'supply')
          const returnDemandIndicator = renderQuantityIndicator(returnSell, 'demand')
          const indicatorPlaceholder = <span style={{ color: '#666', fontSize: '0.82em' }}>--</span>

          const profitPerTon = formatCredits(route?.summary?.profitPerUnit ?? route?.profitPerUnit, route?.summary?.profitPerUnitText || route?.profitPerUnitText)
          const profitPerTrip = formatCredits(route?.summary?.profitPerTrip, route?.summary?.profitPerTripText)
          const profitPerHour = formatCredits(route?.summary?.profitPerHour, route?.summary?.profitPerHourText)
          const routeDistanceDisplay = formatSystemDistance(route?.summary?.routeDistanceLy ?? route?.summary?.distanceLy ?? route?.distanceLy ?? route?.distance, route?.summary?.routeDistanceText || route?.summary?.distanceText || route?.distanceDisplay)
          const systemDistanceDisplay = formatSystemDistance(route?.summary?.distanceLy ?? route?.distanceLy ?? route?.distance, route?.summary?.distanceText || route?.distanceDisplay)
          const updatedDisplay = formatRelativeTime(route?.summary?.updated || route?.updatedAt || route?.lastUpdated || route?.timestamp)

          const rowKey = `route-${index}`
          const detailsId = `${rowKey}-details`
          const isExpanded = expandedRouteKey === rowKey
          const originIconName = getStationIconName(originLocal, route?.origin)
          const destinationIconName = getStationIconName(destinationLocal, route?.destination)
          const expansionSymbol = isExpanded ? String.fromCharCode(0x25B2) : String.fromCharCode(0x25BC)

          return (
            <React.Fragment key={rowKey}>
              <tr
                style={{ fontSize: '0.95rem', cursor: 'pointer', background: isExpanded ? 'rgba(255, 124, 34, 0.06)' : 'transparent' }}
                onClick={() => handleRowToggle(rowKey)}
                onKeyDown={event => handleRowKeyDown(event, rowKey)}
                role='button'
                tabIndex={0}
                aria-expanded={isExpanded}
                aria-controls={isExpanded ? detailsId : undefined}
              >
                <td style={{ padding: '.6rem .35rem', textAlign: 'center', verticalAlign: 'top', color: '#ffb347', fontSize: '1.1rem', lineHeight: 1 }} aria-hidden='true'>
                  {expansionSymbol}
                </td>
                <td style={{ padding: '.6rem .65rem', verticalAlign: 'top', whiteSpace: 'normal', wordBreak: 'break-word' }}>
                  <div style={{ display: 'flex', alignItems: 'center', gap: '0.55rem' }}>
                    {originIconName && <StationIcon icon={originIconName} />}
                    <span
                      style={{ fontWeight: 600 }}
                      className={originStationClassName}
                      title={originStationTitle}
                    >
                      {originStation}
                    </span>
                  </div>
                </td>
                <td style={{ padding: '.6rem .65rem', verticalAlign: 'top', whiteSpace: 'normal', wordBreak: 'break-word' }}>
                  <div style={{ display: 'flex', alignItems: 'center', gap: '0.55rem' }}>
                    {destinationIconName && <StationIcon icon={destinationIconName} />}
                    <span
                      style={{ fontWeight: 600 }}
                      className={destinationStationClassName}
                      title={destinationStationTitle}
                    >
                      {destinationStation}
                    </span>
                  </div>
                </td>
                <td className='hidden-small text-left text-no-transform' style={{ padding: '.6rem .65rem', verticalAlign: 'top', whiteSpace: 'normal', fontSize: '0.9rem' }}>
                  <strong>{outboundCommodity || '--'}</strong>
                </td>
                <td className='hidden-small text-left text-no-transform' style={{ padding: '.6rem .65rem', verticalAlign: 'top', whiteSpace: 'normal', fontSize: '0.9rem' }}>
                  <strong>{returnCommodity || '--'}</strong>
                </td>
                <td className='hidden-small text-right text-no-transform' style={{ padding: '.6rem .65rem', verticalAlign: 'top', fontSize: '0.9rem' }}>{profitPerTon || '--'}</td>
                <td className='hidden-small text-right text-no-transform' style={{ padding: '.6rem .65rem', verticalAlign: 'top', fontSize: '0.9rem' }}>{profitPerTrip || '--'}</td>
                <td className='hidden-small text-right text-no-transform' style={{ padding: '.6rem .65rem', verticalAlign: 'top', fontSize: '0.9rem' }}>{profitPerHour || '--'}</td>
                <td className='hidden-small text-right text-no-transform' style={{ padding: '.6rem .65rem', verticalAlign: 'top', fontSize: '0.9rem' }}>{routeDistanceDisplay || '--'}</td>
                <td className='hidden-small text-right text-no-transform' style={{ padding: '.6rem .65rem', verticalAlign: 'top', fontSize: '0.9rem' }}>{systemDistanceDisplay || '--'}</td>
                <td className='hidden-small text-right text-no-transform' style={{ padding: '.6rem .65rem', verticalAlign: 'top', fontSize: '0.9rem' }}>{updatedDisplay || '--'}</td>
              </tr>
              {isExpanded && (
                <tr
                  id={detailsId}
                  style={{ background: 'rgba(255, 124, 34, 0.06)' }}
                >
                  <td style={{ borderTop: '1px solid #2f3440' }} aria-hidden='true' />
                  <td style={{ padding: '.5rem .65rem .7rem', borderTop: '1px solid #2f3440', verticalAlign: 'top' }}>
                    <div style={{ display: 'flex', flexDirection: 'column', gap: '0.3rem', fontSize: '0.82rem', color: '#aeb3bf' }}>
                      <span
                        style={originStationClassName ? undefined : { color: '#9da4b3' }}
                        className={originStationClassName}
                        title={originStationTitle}
                      >
                        {originSystemName || 'Unknown system'}
                      </span>
                      <span style={{ color: '#9da4b3' }}>
                        Faction:&nbsp;
                        <span
                          className={originFactionName ? originStationClassName : undefined}
                          style={originFactionName ? { fontWeight: 600 } : { fontWeight: 600, color: '#7f8697' }}
                          title={originStationTitle}
                        >
                          {originFactionName || 'Unknown faction'}
                        </span>
                      </span>
                      <span style={{ color: '#9da4b3' }}>
                        Standing:&nbsp;
                        {originStandingStatusText
                          ? (
                            <span
                              className={originStationClassName}
                              title={originStationTitle}
                              style={{ fontWeight: 600 }}
                            >
                              {originStandingStatusText}
                            </span>
                            )
                          : (
                            <span style={{ color: '#7f8697', fontWeight: 600 }}>
                              {originFactionName ? 'No local standing data' : 'Not available'}
                            </span>
                            )}
                      </span>
                      <span>Outbound supply:&nbsp;{outboundSupplyIndicator || indicatorPlaceholder}</span>
                      <span>Return demand:&nbsp;{returnDemandIndicator || indicatorPlaceholder}</span>
                    </div>
                  </td>
                  <td style={{ padding: '.5rem .65rem .7rem', borderTop: '1px solid #2f3440', verticalAlign: 'top' }}>
                    <div style={{ display: 'flex', flexDirection: 'column', gap: '0.3rem', fontSize: '0.82rem', color: '#aeb3bf' }}>
                      <span
                        style={destinationStationClassName ? undefined : { color: '#9da4b3' }}
                        className={destinationStationClassName}
                        title={destinationStationTitle}
                      >
                        {destinationSystemName || 'Unknown system'}
                      </span>
                      <span style={{ color: '#9da4b3' }}>
                        Faction:&nbsp;
                        <span
                          className={destinationFactionName ? destinationStationClassName : undefined}
                          style={destinationFactionName ? { fontWeight: 600 } : { fontWeight: 600, color: '#7f8697' }}
                          title={destinationStationTitle}
                        >
                          {destinationFactionName || 'Unknown faction'}
                        </span>
                      </span>
                      <span style={{ color: '#9da4b3' }}>
                        Standing:&nbsp;
                        {destinationStandingStatusText
                          ? (
                            <span
                              className={destinationStationClassName}
                              title={destinationStationTitle}
                              style={{ fontWeight: 600 }}
                            >
                              {destinationStandingStatusText}
                            </span>
                            )
                          : (
                            <span style={{ color: '#7f8697', fontWeight: 600 }}>
                              {destinationFactionName ? 'No local standing data' : 'Not available'}
                            </span>
                            )}
                      </span>
                      <span>Outbound demand:&nbsp;{outboundDemandIndicator || indicatorPlaceholder}</span>
                      <span>Return supply:&nbsp;{returnSupplyIndicator || indicatorPlaceholder}</span>
                    </div>
                  </td>
                  <td className='hidden-small' style={{ padding: '.5rem .65rem .7rem', borderTop: '1px solid #2f3440', verticalAlign: 'top', fontSize: '0.82rem', color: '#8f96a3' }}>
                    <div style={{ display: 'flex', flexDirection: 'column', gap: '0.25rem' }}>
                      <span>Buy: {outboundBuy?.priceText || '--'}</span>
                      <span>Sell: {outboundSell?.priceText || '--'}</span>
                    </div>
                  </td>
                  <td className='hidden-small' style={{ padding: '.5rem .65rem .7rem', borderTop: '1px solid #2f3440', verticalAlign: 'top', fontSize: '0.82rem', color: '#8f96a3' }}>
                    <div style={{ display: 'flex', flexDirection: 'column', gap: '0.25rem' }}>
                      <span>Buy: {returnBuy?.priceText || '--'}</span>
                      <span>Sell: {returnSell?.priceText || '--'}</span>
                    </div>
                  </td>
                  <td className='hidden-small' style={{ borderTop: '1px solid #2f3440' }} aria-hidden='true' />
                  <td className='hidden-small' style={{ borderTop: '1px solid #2f3440' }} aria-hidden='true' />
                  <td className='hidden-small' style={{ borderTop: '1px solid #2f3440' }} aria-hidden='true' />
                  <td className='hidden-small' style={{ borderTop: '1px solid #2f3440' }} aria-hidden='true' />
                  <td className='hidden-small' style={{ borderTop: '1px solid #2f3440' }} aria-hidden='true' />
                  <td className='hidden-small' style={{ borderTop: '1px solid #2f3440' }} aria-hidden='true' />
                </tr>
              )}
            </React.Fragment>
          )
        })}
      </tbody>
    </table>
  )

  return (
    <div>
      <h2>Find Trade Routes</h2>
      <form onSubmit={handleSubmit} style={FILTER_FORM_STYLE}>
        <div style={{ display: 'flex', flexWrap: 'wrap', alignItems: 'center', gap: '.85rem', marginBottom: filtersCollapsed ? '.75rem' : '1.5rem' }}>
          <button
            type='submit'
            className='button--active button--secondary'
            style={{ ...FILTER_SUBMIT_BUTTON_STYLE }}
            disabled={isSearchDisabled}
          >
            {status === 'loading' ? 'Refreshing…' : 'Refresh Trade Routes'}
          </button>
          <button
            type='button'
            onClick={() => setFiltersCollapsed(prev => !prev)}
            style={FILTER_TOGGLE_BUTTON_STYLE}
            aria-expanded={!filtersCollapsed}
            aria-controls='trade-route-filters'
          >
            {filtersCollapsed ? 'Show Filters' : 'Hide Filters'}
          </button>
          {filtersCollapsed && (
            <div style={FILTER_SUMMARY_STYLE}>
              {filtersSummary}
            </div>
          )}
        </div>

        {!filtersCollapsed && (
          <div id='trade-route-filters' style={FILTERS_GRID_STYLE}>
            <SystemSelect
              label='System'
              systemSelection={systemSelection}
              systemOptions={systemOptions}
              onSystemChange={handleSystemChange}
              systemInput={systemInput}
              onManualSystemChange={handleManualSystemChange}
            />
            <div style={{ ...FILTER_FIELD_STYLE }}>
              <label style={FILTER_LABEL_STYLE}>Max Route Distance</label>
              <select
                value={routeDistance}
                onChange={event => setRouteDistance(event.target.value)}
                style={{ ...FILTER_CONTROL_STYLE }}
              >
                {routeDistanceOptions.map(opt => (
                  <option key={opt.value} value={opt.value}>{opt.label}</option>
                ))}
              </select>
            </div>
            <div style={{ ...FILTER_FIELD_STYLE }}>
              <label style={FILTER_LABEL_STYLE}>Max Price Age</label>
              <select
                value={priceAge}
                onChange={event => setPriceAge(event.target.value)}
                style={{ ...FILTER_CONTROL_STYLE }}
              >
                {priceAgeOptions.map(opt => (
                  <option key={opt.value} value={opt.value}>{opt.label}</option>
                ))}
              </select>
            </div>
            <div style={{ ...FILTER_FIELD_STYLE }}>
              <label style={FILTER_LABEL_STYLE}>Min Supply</label>
              <select
                value={minSupply}
                onChange={event => setMinSupply(event.target.value)}
                style={{ ...FILTER_CONTROL_STYLE }}
              >
                {supplyOptions.map(opt => (
                  <option key={opt.value} value={opt.value}>{opt.label}</option>
                ))}
              </select>
            </div>
            <div style={{ ...FILTER_FIELD_STYLE }}>
              <label style={FILTER_LABEL_STYLE}>Min Demand</label>
              <select
                value={minDemand}
                onChange={event => setMinDemand(event.target.value)}
                style={{ ...FILTER_CONTROL_STYLE }}
              >
                {demandOptions.map(opt => (
                  <option key={opt.value} value={opt.value}>{opt.label}</option>
                ))}
              </select>
            </div>
            <div style={{ ...FILTER_FIELD_STYLE }}>
              <label style={FILTER_LABEL_STYLE}>Use Surface Stations</label>
              <select
                value={surfacePreference}
                onChange={event => setSurfacePreference(event.target.value)}
                style={{ ...FILTER_CONTROL_STYLE }}
              >
                {surfaceOptions.map(opt => (
                  <option key={opt.value} value={opt.value}>{opt.label}</option>
                ))}
              </select>
            </div>
            <div style={{ ...FILTER_FIELD_STYLE }}>
              <label style={FILTER_LABEL_STYLE}>Max Station Distance</label>
              <select
                value={stationDistance}
                onChange={event => setStationDistance(event.target.value)}
                style={{ ...FILTER_CONTROL_STYLE }}
              >
                {stationDistanceOptions.map(opt => (
                  <option key={opt.value} value={opt.value}>{opt.label}</option>
                ))}
              </select>
            </div>
          </div>
        )}
      </form>
      <div style={{ marginTop: '1.5rem', border: '1px solid #333', background: '#101010', overflow: 'hidden' }}>
        <div className='scrollable' style={{ maxHeight: 'calc(100vh - 360px)', overflowY: 'auto' }}>
          {message && status !== 'idle' && status !== 'loading' && (
            <div style={{ color: '#aaa', padding: '1.25rem 2rem', borderBottom: status === 'populated' ? '1px solid #222' : 'none' }}>{message}</div>
          )}
          {status === 'idle' && (
            <div style={{ color: '#aaa', padding: '2rem' }}>Choose your filters and refresh to see profitable trade routes.</div>
          )}
          {status === 'loading' && (
            <div style={{ color: '#aaa', padding: '2rem' }}>Refreshing trade routes...</div>
          )}
          {status === 'error' && (
            <div style={{ color: '#ff4d4f', padding: '2rem' }}>{error || 'Unable to fetch trade routes.'}</div>
          )}
          {status === 'empty' && (
            <div style={{ color: '#aaa', padding: '2rem' }}>No trade routes found near {system || currentSystem?.name || systemSelection || 'the selected system'}.</div>
          )}
          {status === 'populated' && renderRoutesTable()}
        </div>
      </div>
    </div>
  )
}

function PristineMiningPanel () {
  const { currentSystem } = useSystemSelector({ autoSelectCurrent: true })
  const [locations, setLocations] = useState([])
  const [status, setStatus] = useState('idle')
  const [error, setError] = useState('')
  const [message, setMessage] = useState('')
  const [sourceUrl, setSourceUrl] = useState('')

  const trimmedSystem = useMemo(() => {
    if (typeof currentSystem?.name === 'string') {
      const value = currentSystem.name.trim()
      if (value) return value
    }
    return ''
  }, [currentSystem?.name])

  const displaySystemName = useMemo(() => {
    if (trimmedSystem) return trimmedSystem
    if (currentSystem?.name) return currentSystem.name
    return ''
  }, [trimmedSystem, currentSystem])

  useEffect(() => {
    if (!trimmedSystem) {
      setLocations([])
      setStatus('idle')
      setError('')
      setMessage('')
      setSourceUrl('')
      return
    }

    let cancelled = false

    setStatus('loading')
    setError('')
    setMessage('')

    fetch('/api/inara-pristine-mining', {
      method: 'POST',
      headers: { 'Content-Type': 'application/json' },
      body: JSON.stringify({ system: trimmedSystem })
    })
      .then(res => res.json())
      .then(data => {
        if (cancelled) return

        const nextLocations = Array.isArray(data?.locations)
          ? data.locations
          : Array.isArray(data?.bodies)
            ? data.bodies
            : []

        const nextError = typeof data?.error === 'string' ? data.error : ''
        const nextMessage = typeof data?.message === 'string' ? data.message : ''
        const nextSourceUrl = typeof data?.sourceUrl === 'string' ? data.sourceUrl : ''

        setLocations(nextLocations)
        setError(nextError)
        setMessage(nextMessage)
        setSourceUrl(nextSourceUrl)

        if (nextError && nextLocations.length === 0) {
          setStatus('error')
        } else if (nextLocations.length === 0) {
          setStatus('empty')
        } else {
          setStatus('populated')
        }
      })
      .catch(err => {
        if (cancelled) return
        setLocations([])
        setError(err.message || 'Unable to fetch pristine mining locations.')
        setMessage('')
        setSourceUrl('')
        setStatus('error')
      })

    return () => { cancelled = true }
  }, [trimmedSystem])

  return (
    <div>
      <h2>Pristine Mining Locations</h2>
      <div style={{ display: 'flex', flexDirection: 'row', alignItems: 'flex-end', justifyContent: 'space-between', gap: '2rem', margin: '2rem 0 1.5rem 0' }}>
        <div>
          <div style={{ color: '#ff7c22', fontSize: '0.75rem', letterSpacing: '.08em', textTransform: 'uppercase', marginBottom: '.35rem' }}>Current System</div>
          <div className='text-primary' style={{ fontSize: '1.1rem' }}>{displaySystemName || 'Unknown'}</div>
        </div>
        {sourceUrl && (
          <div style={{ marginBottom: '.75rem', fontSize: '0.95rem' }}>
            <a
              href={sourceUrl}
              target='_blank'
              rel='noopener noreferrer'
              className='text-secondary'
            >
              View results on INARA
            </a>
          </div>
        )}
      </div>
      <p style={{ color: '#aaa', marginTop: '-0.5rem' }}>
        Location data is provided by INARA community submissions.
      </p>
      {error && <div style={{ color: '#ff4d4f', textAlign: 'center', marginTop: '1rem' }}>{error}</div>}
      <div style={{ marginTop: '1.5rem', border: '1px solid #333', background: '#101010', overflow: 'hidden' }}>
        <div className='scrollable' style={{ maxHeight: 'calc(100vh - 360px)', overflowY: 'auto' }}>
          {message && status !== 'idle' && status !== 'loading' && (
            <div style={{ color: '#aaa', padding: '1.25rem 2rem', borderBottom: status === 'populated' ? '1px solid #222' : 'none' }}>
              {message}
            </div>
          )}
          {status === 'idle' && (
            <div style={{ color: '#aaa', padding: '2rem' }}>
              Waiting for current system information...
            </div>
          )}
          {status === 'loading' && (
            <div style={{ color: '#aaa', padding: '2rem' }}>Searching for pristine mining locations...</div>
          )}
          {status === 'error' && !error && (
            <div style={{ color: '#ff4d4f', padding: '2rem' }}>Unable to load pristine mining locations.</div>
          )}
          {status === 'empty' && (
            <div style={{ color: '#aaa', padding: '2rem' }}>
              No pristine mining locations found near {displaySystemName || 'your current system'}.
            </div>
          )}
          {status === 'populated' && locations.length > 0 && (
            <table style={{ width: '100%', borderCollapse: 'collapse', color: '#fff' }}>
              <thead>
                <tr>
                  <th style={{ textAlign: 'left', padding: '.75rem 1rem' }}>Body</th>
                  <th style={{ textAlign: 'left', padding: '.75rem 1rem' }}>System</th>
                  <th className='hidden-small text-right' style={{ padding: '.75rem 1rem' }}>Body Distance</th>
                  <th className='text-right' style={{ padding: '.75rem 1rem' }}>Distance</th>
                </tr>
              </thead>
              <tbody>
                {locations.map((location, index) => {
                  const key = `${location.system || 'unknown'}-${location.body || 'body'}-${index}`
                  const detailParts = []
                  if (location.bodyType) detailParts.push(location.bodyType)
                  if (location.ringType) detailParts.push(`${location.ringType} ring`)
                  if (location.reservesLevel) detailParts.push(`${location.reservesLevel} reserves`)
                  const detailText = detailParts.join(' · ')
                  const bodyDistanceDisplay = formatStationDistance(location.bodyDistanceLs, location.bodyDistanceText)
                  const distanceDisplay = formatSystemDistance(location.distanceLy, location.distanceText)

                  return (
                    <tr key={key} style={{ animationDelay: `${index * 0.03}s` }}>
                      <td style={{ padding: '.65rem 1rem' }}>
                        <div style={{ display: 'flex', flexDirection: 'column' }}>
                          <span className='text-primary'>{location.body || '--'}</span>
                          {detailText && (
                            <span style={{ color: '#aaa', fontSize: '0.95rem', marginTop: '.25rem' }}>{detailText}</span>
                          )}
                        </div>
                      </td>
                      <td style={{ padding: '.65rem 1rem' }}>
                        <div className='text-no-wrap' style={{ display: 'flex', alignItems: 'center' }}>
                          {location.isTargetSystem ? (
                            <i className='icon system-object-icon icarus-terminal-location-filled text-primary' style={{ marginRight: '.5rem' }} />
                          ) : (
                            <i className='icon system-object-icon icarus-terminal-location' style={{ marginRight: '.5rem', color: '#888' }} />
                          )}
                          <span className='text-primary'>{location.system || '--'}</span>
                        </div>
                      </td>
                      <td className='hidden-small text-right text-no-wrap' style={{ padding: '.65rem 1rem' }}>{bodyDistanceDisplay || '--'}</td>
                      <td className='text-right text-no-wrap' style={{ padding: '.65rem 1rem' }}>{distanceDisplay || '--'}</td>
                    </tr>
                  )
                })}
              </tbody>
            </table>
          )}
        </div>
      </div>
    </div>
  )
}

export default function InaraPage() {
  const [activeTab, setActiveTab] = useState('tradeRoutes')
  const navigationItems = useMemo(() => ([
    { name: 'Trade Routes', icon: 'route', active: activeTab === 'tradeRoutes', onClick: () => setActiveTab('tradeRoutes') },
    { name: 'Missions', icon: 'materials-raw', active: activeTab === 'missions', onClick: () => setActiveTab('missions') },
    { name: 'Pristine Mining Locations', icon: 'planet-ringed', active: activeTab === 'pristineMining', onClick: () => setActiveTab('pristineMining') },
    { name: 'Search', icon: 'search', type: 'SEARCH', active: false },
    { name: 'Ships', icon: 'ship', active: activeTab === 'ships', onClick: () => setActiveTab('ships') }

  ]), [activeTab])

  return (
    <Layout connected active ready loader={false}>
      <Panel layout='full-width' navigation={navigationItems} search={false}>
        <div>
          <div style={{ display: activeTab === 'tradeRoutes' ? 'block' : 'none' }}>
            <TradeRoutesPanel />
          </div>
          <div style={{ display: activeTab === 'missions' ? 'block' : 'none' }}>
            <MissionsPanel />
          </div>
          <div style={{ display: activeTab === 'pristineMining' ? 'block' : 'none' }}>
            <PristineMiningPanel />
          </div>
          <div style={{ display: activeTab === 'ships' ? 'block' : 'none' }}>
            <ShipsPanel />
          </div>
        </div>
      </Panel>
    </Layout>
  )
}<|MERGE_RESOLUTION|>--- conflicted
+++ resolved
@@ -1118,11 +1118,7 @@
   const [sortDirection, setSortDirection] = useState('asc')
   const [filtersCollapsed, setFiltersCollapsed] = useState(true)
   const [expandedRouteKey, setExpandedRouteKey] = useState(null)
-<<<<<<< HEAD
   const factionStandings = useFactionStandings()
-=======
-  const isSearchDisabled = status === 'loading' || !(system && system.trim())
->>>>>>> cfe4e534
 
   useEffect(() => {
     if (!connected || initialShipInfoLoaded) return
