import React, { useState, useEffect, useMemo, useRef, useCallback } from 'react'
import Layout from '../components/layout'
import Panel from '../components/panel'
import Icons from '../lib/icons'
import { useSocket, sendEvent } from '../lib/socket'

function formatSystemDistance (value, fallback) {
  if (typeof value === 'number' && !Number.isNaN(value)) {
    return `${value.toFixed(2)} Ly`
  }
  return fallback || ''
}

function formatStationDistance (value, fallback) {
  if (typeof value === 'number' && !Number.isNaN(value)) {
    return `${Math.round(value).toLocaleString()} Ls`
  }
  return fallback || ''
}

function formatRelativeTime (value) {
  if (!value) return ''
  const date = new Date(value)
  if (Number.isNaN(date.getTime())) {
    return typeof value === 'string' ? value : ''
  }
  const diffMs = Date.now() - date.getTime()
  if (diffMs < 0) return 'Just now'
  const minutes = Math.floor(diffMs / 60000)
  if (minutes < 1) return 'Just now'
  if (minutes < 60) return `${minutes} minute${minutes === 1 ? '' : 's'} ago`
  const hours = Math.floor(minutes / 60)
  if (hours < 24) return `${hours} hour${hours === 1 ? '' : 's'} ago`
  const days = Math.floor(hours / 24)
  if (days < 7) return `${days} day${days === 1 ? '' : 's'} ago`
  return date.toLocaleDateString()
}

<<<<<<< HEAD
function stationIconFromType (type = '') {
=======
function normaliseFactionKey(value) {
  return typeof value === 'string' && value.trim() ? value.trim().toLowerCase() : ''
}

function formatReputationPercent(value) {
  if (typeof value !== 'number' || Number.isNaN(value)) return null
  const percentage = Math.round(value * 100)
  const sign = percentage > 0 ? '+' : ''
  return `${sign}${percentage}%`
}

function stationIconFromType(type = '') {
>>>>>>> 0875631e
  const lower = type.toLowerCase()
  if (lower.includes('asteroid')) return 'asteroid-base'
  if (lower.includes('outpost')) return 'outpost'
  if (lower.includes('ocellus')) return 'ocellus-starport'
  if (lower.includes('orbis')) return 'orbis-starport'
  if (lower.includes('planetary port') || lower.includes('planetary outpost') || lower.includes('workshop')) return 'planetary-port'
  if (lower.includes('settlement')) return 'settlement'
  if (lower.includes('installation') || lower.includes('mega ship') || lower.includes('megaship') || lower.includes('fleet carrier')) return 'megaship'
  return 'coriolis-starport'
}

function formatCredits (value, fallback) {
  if (typeof value === 'number' && !Number.isNaN(value)) {
    return `${Math.round(value).toLocaleString()} Cr`
  }
  if (typeof value === 'string' && value.trim()) {
    const parsed = Number(value)
    if (!Number.isNaN(parsed)) {
      return `${Math.round(parsed).toLocaleString()} Cr`
    }
    return value
  }
  return fallback || '--'
}

const FILTER_FORM_STYLE = {
  margin: '1.4rem 0 1.25rem'
}

const FILTERS_GRID_STYLE = {
  display: 'grid',
  gridTemplateColumns: 'repeat(auto-fill, minmax(200px, 1fr))',
  gap: '.75rem 1rem',
  width: '100%',
  alignItems: 'start',
  justifyItems: 'stretch',
  alignContent: 'start',
  gridAutoFlow: 'row dense'
}

const FILTER_FIELD_STYLE = {
  display: 'flex',
  flexDirection: 'column',
  gap: '.25rem',
  width: '100%',
  minWidth: 0
}

const FILTER_LABEL_STYLE = {
  display: 'block',
  marginBottom: 0,
  color: '#ff7c22',
  fontSize: '0.75rem',
  textTransform: 'uppercase',
  letterSpacing: '.08em'
}

const FILTER_CONTROL_STYLE = {
  width: '100%',
  minHeight: '2.35rem',
  height: '2.35rem',
  padding: '.35rem .7rem',
  fontSize: '0.9rem',
  borderRadius: '.35rem',
  border: '1px solid #2f3442',
  background: 'rgba(10, 14, 23, 0.95)',
  color: '#f5f7ff',
  lineHeight: '1.2',
  boxSizing: 'border-box'
}

const FILTER_TOGGLE_BUTTON_STYLE = {
  background: 'rgba(255, 124, 34, 0.1)',
  border: '1px solid #ff7c22',
  color: '#ff7c22',
  borderRadius: '.35rem',
  padding: '0 1rem',
  fontSize: '0.85rem',
  cursor: 'pointer',
  height: '2.35rem',
  display: 'inline-flex',
  alignItems: 'center',
  justifyContent: 'center'
}

const FILTER_SUMMARY_STYLE = {
  flex: '1 1 220px',
  minWidth: 200,
  color: '#ffa45b',
  fontSize: '0.85rem',
  fontWeight: 500,
  marginLeft: 'auto',
  whiteSpace: 'nowrap',
  overflow: 'hidden',
  textOverflow: 'ellipsis'
}

const FILTER_SUBMIT_BUTTON_STYLE = {
  padding: '0 1.4rem',
  fontSize: '0.9rem',
  borderRadius: '.35rem',
  height: '2.35rem',
  display: 'inline-flex',
  alignItems: 'center',
  justifyContent: 'center'
}

const DEFAULT_SORT_DIRECTION = {
  profitPerTon: 'desc',
  routeDistance: 'asc',
  distance: 'asc'
}

function getStationIconName (localInfo = {}, remoteInfo = {}) {
  if (localInfo?.icon) return localInfo.icon
  const candidates = [
    localInfo?.stationType,
    localInfo?.type,
    remoteInfo?.stationType,
    remoteInfo?.type,
    remoteInfo?.subType
  ].filter(entry => typeof entry === 'string' && entry.trim())
  if (candidates.length === 0) return null
  return stationIconFromType(candidates[0])
}

function StationIcon ({ icon, size = 26, color = '#ffb347' }) {
  if (!icon) return null
  const paths = Icons[icon]
  if (!paths) return null
  const viewBox = icon === 'asteroid-base' ? '0 0 2000 2000' : '0 0 1000 1000'
  return (
    <svg
      viewBox={viewBox}
      focusable='false'
      aria-hidden='true'
      style={{ width: size, height: size, fill: color, flexShrink: 0 }}
    >
      {paths}
    </svg>
  )
}

function parseNumberFromText (value) {
  if (typeof value !== 'string') return null
  const cleaned = value.replace(/[^0-9.-]/g, '')
  if (!cleaned) return null
  const parsed = Number(cleaned)
  return Number.isFinite(parsed) ? parsed : null
}

function extractProfitPerTon (route) {
  if (!route) return null
  const summary = route.summary || {}
  const numericCandidates = [summary.profitPerUnit, route.profitPerUnit]
  for (const value of numericCandidates) {
    if (typeof value === 'number' && !Number.isNaN(value)) return value
  }
  const textCandidates = [summary.profitPerUnitText, route.profitPerUnitText]
  for (const textValue of textCandidates) {
    const parsed = parseNumberFromText(textValue)
    if (parsed !== null) return parsed
  }
  return null
}

function extractRouteDistance (route) {
  if (!route) return null
  const numericCandidates = [
    route?.summary?.routeDistanceLy,
    route?.summary?.distanceLy,
    route?.distanceLy,
    route?.distance
  ]
  for (const value of numericCandidates) {
    if (typeof value === 'number' && !Number.isNaN(value)) return value
  }
  const textCandidates = [
    route?.summary?.routeDistanceText,
    route?.summary?.distanceText,
    route?.distanceDisplay
  ]
  for (const textValue of textCandidates) {
    const parsed = parseNumberFromText(textValue)
    if (parsed !== null) return parsed
  }
  return null
}

function extractSystemDistance (route) {
  if (!route) return null
  const numericCandidates = [
    route?.summary?.distanceLy,
    route?.distanceLy,
    route?.distance
  ]
  for (const value of numericCandidates) {
    if (typeof value === 'number' && !Number.isNaN(value)) return value
  }
  const textCandidates = [
    route?.summary?.distanceText,
    route?.distanceDisplay
  ]
  for (const textValue of textCandidates) {
    const parsed = parseNumberFromText(textValue)
    if (parsed !== null) return parsed
  }
  return null
}

function generateMockTradeRoutes ({ systemName, cargoCapacity, count = 5 }) {
  const normalizedCapacity = Number.isFinite(Number(cargoCapacity)) && Number(cargoCapacity) > 0
    ? Math.round(Number(cargoCapacity))
    : 256
  const baseCommodity = null
  const now = Date.now()

  const formatPrice = value => `${Math.round(value).toLocaleString()} Cr`

  return Array.from({ length: count }).map((_, index) => {
    const id = index + 1
    const profitPerUnit = 4500 + (index * 800)
    const outboundBuyPrice = 1200 + (index * 150)
    const outboundSellPrice = outboundBuyPrice + profitPerUnit
    const returnBuyPrice = 900 + (index * 130)
    const returnSellPrice = returnBuyPrice + Math.round(profitPerUnit * 0.65)
    const routeDistanceLy = 12 + (index * 4)
    const distanceLy = 5 + (index * 2)
    const updated = new Date(now - index * 45 * 60000).toISOString()

    const outboundCommodity = baseCommodity || `Mock Commodity ${id}`
    const returnCommodity = `Return Sample ${id}`

    return {
      summary: {
        profitPerUnit,
        profitPerUnitText: formatPrice(profitPerUnit),
        profitPerTrip: profitPerUnit * normalizedCapacity,
        profitPerTripText: formatPrice(profitPerUnit * normalizedCapacity),
        profitPerHour: profitPerUnit * normalizedCapacity * 2,
        profitPerHourText: formatPrice(profitPerUnit * normalizedCapacity * 2),
        routeDistanceLy,
        routeDistanceText: `${routeDistanceLy.toFixed(2)} Ly`,
        distanceLy,
        distanceText: `${distanceLy.toFixed(2)} Ly`,
        updated
      },
      origin: {
        local: {
          station: `Sandbox Origin ${id}`,
          system: systemName || `Sandbox System ${id}`
        },
        buy: {
          commodity: outboundCommodity,
          price: outboundBuyPrice,
          priceText: formatPrice(outboundBuyPrice),
          quantity: 4500 - (index * 250),
          quantityText: `${(4500 - (index * 250)).toLocaleString()} t`,
          level: Math.min(3, (index % 3) + 1)
        },
        sellReturn: {
          commodity: returnCommodity,
          price: returnSellPrice,
          priceText: formatPrice(returnSellPrice),
          quantity: 3200 - (index * 200),
          quantityText: `${(3200 - (index * 200)).toLocaleString()} t`,
          level: Math.min(3, ((index + 1) % 3) + 1)
        }
      },
      destination: {
        local: {
          station: `Sandbox Destination ${id}`,
          system: `Neighbor System ${id}`
        },
        sell: {
          commodity: outboundCommodity,
          price: outboundSellPrice,
          priceText: formatPrice(outboundSellPrice),
          quantity: 3800 - (index * 180),
          quantityText: `${(3800 - (index * 180)).toLocaleString()} t`,
          level: Math.min(3, ((index + 2) % 3) + 1)
        },
        buyReturn: {
          commodity: returnCommodity,
          price: returnBuyPrice,
          priceText: formatPrice(returnBuyPrice),
          quantity: 2600 - (index * 160),
          quantityText: `${(2600 - (index * 160)).toLocaleString()} t`,
          level: Math.min(3, (index % 4) + 1)
        }
      }
    }
  })
}

function useSystemSelector ({ autoSelectCurrent = false } = {}) {
  const [systemSelection, setSystemSelection] = useState('')
  const [systemInput, setSystemInput] = useState('')
  const [system, setSystem] = useState('')
  const [systemOptions, setSystemOptions] = useState([])
  const [currentSystem, setCurrentSystem] = useState(null)
  const autoSelectApplied = useRef(false)

  useEffect(() => {
    let cancelled = false
    fetch('/api/current-system')
      .then(res => res.json())
      .then(data => {
        if (cancelled) return
        setCurrentSystem(data.currentSystem)
        const seen = new Set()
        const opts = []
        if (data.currentSystem?.name) {
          opts.push({ name: data.currentSystem.name, distance: 0 })
          seen.add(data.currentSystem.name)
        }
        data.nearby?.forEach(sys => {
          if (!seen.has(sys.name)) {
            opts.push(sys)
            seen.add(sys.name)
          }
        })
        setSystemOptions(opts)
        const shouldAutoSelect = autoSelectCurrent && !autoSelectApplied.current && data.currentSystem?.name
        const nextValue = shouldAutoSelect ? data.currentSystem.name : ''
        setSystemSelection(nextValue)
        setSystemInput('')
        setSystem(nextValue)
        if (shouldAutoSelect) autoSelectApplied.current = true
      })
      .catch(() => {
        if (!cancelled) setCurrentSystem(null)
      })
    return () => { cancelled = true }
  }, [autoSelectCurrent])

  const handleSystemChange = e => {
    const nextValue = e.target.value
    setSystemSelection(nextValue)
    if (nextValue === '__manual') {
      setSystemInput('')
      setSystem('')
      return
    }
    setSystem(nextValue)
  }

  const handleManualSystemChange = e => {
    const value = e.target.value
    setSystemInput(value)
    setSystem(value)
  }

  return {
    currentSystem,
    system,
    systemSelection,
    systemInput,
    systemOptions,
    handleSystemChange,
    handleManualSystemChange,
    resetSystem: () => {
      setSystemSelection('')
      setSystemInput('')
      setSystem('')
    }
  }
}

function SystemSelect ({
  label = 'System',
  systemSelection,
  systemOptions,
  onSystemChange,
  systemInput,
  onManualSystemChange,
  placeholder = 'Enter system name...'
}) {
  const containerStyle = { ...FILTER_FIELD_STYLE }

  return (
    <div style={containerStyle}>
      <label style={FILTER_LABEL_STYLE}>{label}</label>
      <select value={systemSelection} onChange={onSystemChange} style={{ ...FILTER_CONTROL_STYLE }}>
        <option value=''>Select a system...</option>
        {systemOptions.map(opt => (
          <option key={opt.name} value={opt.name}>
            {opt.name} {opt.distance > 0 ? `(${opt.distance} ly)` : '(current)'}
          </option>
        ))}
        <option value='' disabled>------------</option>
        <option value='__manual'>Other (type manually)</option>
      </select>
      {systemSelection === '__manual' && (
        <input
          type='text'
          autoFocus
          value={systemInput}
          onChange={onManualSystemChange}
          placeholder={placeholder}
          style={{ ...FILTER_CONTROL_STYLE }}
        />
      )}
    </div>
  )
}

function ShipsPanel () {
  const [ships, setShips] = useState([])
  const [selectedShip, setSelectedShip] = useState('')
  const {
    system,
    systemSelection,
    systemInput,
    systemOptions,
    handleSystemChange,
    handleManualSystemChange
  } = useSystemSelector()
  const [results, setResults] = useState([])
  const [loading, setLoading] = useState(false)
  const [error, setError] = useState('')
  const [expandedRow, setExpandedRow] = useState(null)
  const [hasSearched, setHasSearched] = useState(false)

  useEffect(() => {
    fetch('/api/shipyard-list')
      .then(res => res.json())
      .then(data => setShips(data))
      .catch(() => setShips([]))
  }, [])

  useEffect(() => {
    if (!selectedShip || !system || !system.trim()) return
    setLoading(true)
    setError('')
    setHasSearched(true)
    setExpandedRow(null)
    setResults([])
    fetch('/api/inara-websearch', {
      method: 'POST',
      headers: { 'Content-Type': 'application/json' },
      body: JSON.stringify({ shipId: selectedShip, system })
    })
      .then(res => res.json())
      .then(data => {
        setResults(Array.isArray(data.results) ? data.results : [])
        if (data.message) setError(data.message)
      })
      .catch(err => {
        setError(err.message)
        setResults([])
      })
      .finally(() => setLoading(false))
  }, [selectedShip, system])

  const showResults = hasSearched || loading

  return (
    <div>
      <h2>Find Ships for Sale</h2>
      <div style={{ display: 'flex', flexDirection: 'row', alignItems: 'flex-end', gap: '2rem', margin: '2rem 0 1.5rem 0' }}>
        <div style={{ flex: 1, minWidth: 200 }}>
          <label style={{ display: 'block', marginBottom: '.5rem', color: '#ff7c22' }}>Ship</label>
          <select value={selectedShip} onChange={e => setSelectedShip(e.target.value)} style={{ width: '100%', padding: '.5rem', fontSize: '1.1rem', borderRadius: '.5rem', border: '1px solid #444', background: '#222', color: '#fff' }}>
            <option value=''>Select a ship...</option>
            {ships.map(ship => (
              <option key={ship.id} value={ship.id}>{ship.name}</option>
            ))}
          </select>
        </div>
        <SystemSelect
          label='System'
          systemSelection={systemSelection}
          systemOptions={systemOptions}
          onSystemChange={handleSystemChange}
          systemInput={systemInput}
          onManualSystemChange={handleManualSystemChange}
        />
      </div>
      {error && <div style={{ color: '#ff4d4f', textAlign: 'center', marginTop: '1rem' }}>{error}</div>}
      {showResults && (
        <div style={{ marginTop: '1.5rem', border: '1px solid #333', background: '#101010', overflow: 'hidden' }}>
          <div className='scrollable' style={{ maxHeight: 'calc(100vh - 360px)', overflowY: 'auto' }}>
            {loading && (
              <div style={{ color: '#aaa', padding: '2rem' }}>Searching...</div>
            )}
            {!loading && results.length === 0 && (
              <div style={{ color: '#aaa', padding: '2rem' }}>No stations found with this ship for sale near {system || systemSelection || 'the selected system'}.</div>
            )}
            {!loading && results.length > 0 && (
              <table style={{ width: '100%', borderCollapse: 'collapse', color: '#fff' }}>
                <thead>
                  <tr>
                    <th style={{ textAlign: 'left', padding: '.75rem 1rem' }}>Station</th>
                    <th style={{ textAlign: 'left', padding: '.75rem 1rem' }}>System</th>
                    <th className='hidden-small text-right' style={{ padding: '.75rem 1rem' }}>Distance</th>
                    <th className='hidden-small text-right' style={{ padding: '.75rem 1rem' }}>Station Distance</th>
                    <th className='hidden-small text-right' style={{ padding: '.75rem 1rem' }}>Updated</th>
                  </tr>
                </thead>
                <tbody>
                  {results.map((row, i) => {
                    const icon = row.icon || stationIconFromType(row.type || row.stationType || '')
                    const systemDistance = formatSystemDistance(row.systemDistanceLy, row.systemDistance)
                    const stationDistance = formatStationDistance(row.stationDistanceLs, row.stationDistance)
                    const updatedDisplay = formatRelativeTime(row.updatedAt || row.updated)
                    const isCurrentSystem = row.isCurrentSystem
                    const isExpanded = expandedRow === i
                    const isMissing = row.missing

                    return [
                      <tr
                        key={i}
                        data-system-object-name={row.station}
                        tabIndex={2}
                        className={`--shown${isExpanded ? ' expanded-row' : ''}${isMissing ? ' missing-row' : ''}`}
                        style={{ animationDelay: `${i * 0.03}s`, cursor: isMissing ? 'default' : 'pointer', background: isExpanded ? '#ff980033' : undefined, opacity: isMissing ? 0.6 : 1 }}
                        onClick={() => { if (!isMissing) setExpandedRow(isExpanded ? null : i) }}
                      >
                        <td>
                          <div className='text-no-wrap' style={{ paddingLeft: '2.2rem', paddingRight: '.75rem', position: 'relative', display: 'flex', alignItems: 'center' }}>
                            <i className={`icon system-object-icon icarus-terminal-${icon}`} style={{ position: 'absolute', left: 0, fontSize: '1.5rem', display: 'inline-block' }} />
                            <span style={{ marginLeft: '2.2rem', display: 'flex', flexDirection: 'column' }}>
                              <span className='visible-medium'>{row.station}</span>
                              <span className='hidden-medium'>{row.station}</span>
                              {isMissing && <span style={{ color: '#ff4d4f', fontWeight: 500, fontSize: '0.95em' }}>Local data unavailable</span>}
                            </span>
                          </div>
                        </td>
                        <td>
                          <div className='text-no-wrap' style={{ paddingLeft: '0.5rem', paddingRight: '.75rem' }}>
                            {isCurrentSystem
                              ? (
                                <i className='icon system-object-icon icarus-terminal-location-filled text-secondary' style={{ marginRight: '.5rem' }} />
                                )
                              : (
                                <i className='icon system-object-icon icarus-terminal-location' style={{ marginRight: '.5rem', color: '#888' }} />
                                )}
                            <span className='visible-medium'>{row.system || 'Unknown'}</span>
                            <span className='hidden-medium'>{row.system || 'Unknown'}</span>
                          </div>
                        </td>
                        <td className='hidden-small text-right text-no-transform text-no-wrap'>{systemDistance || '--'}</td>
                        <td className='hidden-small text-right text-no-transform text-no-wrap'>{stationDistance || '--'}</td>
                        <td className='hidden-small text-right text-no-transform text-no-wrap'>{updatedDisplay || '--'}</td>
                      </tr>,
                      !isMissing && isExpanded && (
                        <tr key={i + '-expanded'} className='expanded-details-row'>
                          <td colSpan={5} style={{ background: '#222', color: '#fff', borderTop: '1px solid #444', padding: '1.5rem 2.5rem' }}>
                            <div style={{ display: 'flex', flexWrap: 'wrap', gap: '2.5rem', fontSize: '1.08rem' }}>
                              <div><b>Pad Size:</b> {row.padSize || 'Unknown'}</div>
                              <div><b>Type:</b> {row.type || row.stationType || 'Unknown'}</div>
                              <div><b>Market:</b> {row.market ? 'Yes' : 'No'}</div>
                              <div><b>Outfitting:</b> {row.outfitting ? 'Yes' : 'No'}</div>
                              <div><b>Shipyard:</b> {row.shipyard ? 'Yes' : 'No'}</div>
                              <div><b>Faction:</b> {row.faction || 'Unknown'}</div>
                              <div><b>Government:</b> {row.government || 'Unknown'}</div>
                              <div><b>Allegiance:</b> {row.allegiance || 'Unknown'}</div>
                              <div><b>Services:</b> {row.services && row.services.length ? row.services.join(', ') : 'None'}</div>
                              <div><b>Economies:</b> {row.economies && row.economies.length ? row.economies.map(e => e.name || e).join(', ') : 'Unknown'}</div>
                              {row.updatedAt && <div><b>Last Updated:</b> {formatRelativeTime(row.updatedAt)}</div>}
                            </div>
                          </td>
                        </tr>
                      )
                    ]
                  })}
                </tbody>
              </table>
            )}
          </div>
        </div>
      )}
    </div>
  )
}

function MissionsPanel () {
  const {
    currentSystem,
    system,
    systemSelection,
    systemInput,
    systemOptions,
    handleSystemChange,
    handleManualSystemChange
  } = useSystemSelector({ autoSelectCurrent: true })
  const [missions, setMissions] = useState([])
  const [status, setStatus] = useState('idle')
  const [error, setError] = useState('')
  const [message, setMessage] = useState('')
  const [sourceUrl, setSourceUrl] = useState('')
  const [factionStandings, setFactionStandings] = useState({})

  useEffect(() => {
    let cancelled = false

    fetch('/api/faction-standings')
      .then(res => {
        if (!res.ok) throw new Error('Failed to load faction standings')
        return res.json()
      })
      .then(data => {
        if (cancelled) return
        const nextStandings = {}
        if (data && typeof data === 'object') {
          if (data?.standings && typeof data.standings === 'object') {
            for (const [key, value] of Object.entries(data.standings)) {
              if (!key || !value || typeof value !== 'object') continue
              const normalizedKey = typeof key === 'string' ? key.trim().toLowerCase() : ''
              if (!normalizedKey) continue
              nextStandings[normalizedKey] = {
                standing: value.standing || null,
                relation: typeof value.relation === 'string' ? value.relation : null,
                reputation: typeof value.reputation === 'number' ? value.reputation : null
              }
            }
          } else if (Array.isArray(data?.factions)) {
            for (const faction of data.factions) {
              if (!faction || typeof faction !== 'object') continue
              const key = normaliseFactionKey(faction.name)
              if (!key) continue
              nextStandings[key] = {
                standing: faction.standing || null,
                relation: typeof faction.relation === 'string' ? faction.relation : null,
                reputation: typeof faction.reputation === 'number' ? faction.reputation : null
              }
            }
          }
        }
        setFactionStandings(nextStandings)
      })
      .catch(() => {
        if (!cancelled) setFactionStandings({})
      })

    return () => { cancelled = true }
  }, [])

  const trimmedSystem = useMemo(() => {
    if (typeof system === 'string') {
      const value = system.trim()
      if (value) return value
    }
    return ''
  }, [system])

  const displaySystemName = useMemo(() => {
    if (trimmedSystem) return trimmedSystem
    if (systemSelection && systemSelection !== '__manual') return systemSelection
    if (systemInput && systemInput.trim()) return systemInput.trim()
    if (currentSystem?.name) return currentSystem.name
    return ''
  }, [trimmedSystem, systemSelection, systemInput, currentSystem])

  useEffect(() => {
    if (!trimmedSystem) {
      setMissions([])
      setStatus('idle')
      setError('')
      setMessage('')
      setSourceUrl('')
      return
    }

    let cancelled = false

    setStatus('loading')
    setError('')
    setMessage('')

    fetch('/api/inara-missions', {
      method: 'POST',
      headers: { 'Content-Type': 'application/json' },
      body: JSON.stringify({ system: trimmedSystem })
    })
      .then(res => res.json())
      .then(data => {
        if (cancelled) return

        const nextMissions = Array.isArray(data?.missions)
          ? data.missions
          : Array.isArray(data?.results)
            ? data.results
            : []

        const nextError = typeof data?.error === 'string' ? data.error : ''
        const nextMessage = typeof data?.message === 'string' ? data.message : ''
        const nextSourceUrl = typeof data?.sourceUrl === 'string' ? data.sourceUrl : ''

        setMissions(nextMissions)
        setError(nextError)
        setMessage(nextMessage)
        setSourceUrl(nextSourceUrl)

        if (nextError && nextMissions.length === 0) {
          setStatus('error')
        } else if (nextMissions.length === 0) {
          setStatus('empty')
        } else {
          setStatus('populated')
        }
      })
      .catch(err => {
        if (cancelled) return
        setMissions([])
        setError(err.message || 'Unable to fetch missions.')
        setMessage('')
        setSourceUrl('')
        setStatus('error')
      })

    return () => {
      cancelled = true
    }
  }, [trimmedSystem])

  return (
    <div>
      <h2>Mining Missions</h2>
      <div style={{ display: 'flex', flexDirection: 'row', alignItems: 'flex-end', gap: '2rem', margin: '2rem 0 1.5rem 0' }}>
        <SystemSelect
          label='System'
          systemSelection={systemSelection}
          systemOptions={systemOptions}
          onSystemChange={handleSystemChange}
          systemInput={systemInput}
          onManualSystemChange={handleManualSystemChange}
          placeholder='Enter system name...'
        />
        {sourceUrl && (
          <div style={{ marginBottom: '.75rem', fontSize: '0.95rem' }} className='text-secondary'>
            Data sourced from INARA community submissions
          </div>
        )}
      </div>
      <p style={{ color: '#aaa', marginTop: '-0.5rem' }}>
        Mission availability is sourced from INARA player submissions and may not reflect in-game boards in real time.
      </p>
      {error && <div style={{ color: '#ff4d4f', textAlign: 'center', marginTop: '1rem' }}>{error}</div>}
      <div style={{ marginTop: '1.5rem', border: '1px solid #333', background: '#101010', overflow: 'hidden' }}>
        <div className='scrollable' style={{ maxHeight: 'calc(100vh - 360px)', overflowY: 'auto' }}>
          {message && status !== 'idle' && status !== 'loading' && (
            <div style={{ color: '#aaa', padding: '1.25rem 2rem', borderBottom: status === 'populated' ? '1px solid #222' : 'none' }}>
              {message}
            </div>
          )}
          {status === 'idle' && (
            <div style={{ color: '#aaa', padding: '2rem' }}>
              Select a system to view nearby mining mission factions.
            </div>
          )}
          {status === 'loading' && (
            <div style={{ color: '#aaa', padding: '2rem' }}>Loading missions...</div>
          )}
          {status === 'error' && !error && (
            <div style={{ color: '#ff4d4f', padding: '2rem' }}>Unable to load missions.</div>
          )}
          {status === 'empty' && (
            <div style={{ color: '#aaa', padding: '2rem' }}>
              No mining missions found near {displaySystemName || 'the selected system'}.
            </div>
          )}
          {status === 'populated' && missions.length > 0 && (
            <table style={{ width: '100%', borderCollapse: 'collapse', color: '#fff' }}>
              <thead>
                <tr>
                  <th style={{ textAlign: 'left', padding: '.75rem 1rem' }}>Faction</th>
                  <th style={{ textAlign: 'left', padding: '.75rem 1rem' }}>System</th>
                  <th className='hidden-small text-right' style={{ padding: '.75rem 1rem' }}>Distance</th>
                  <th className='hidden-small text-right' style={{ padding: '.75rem 1rem' }}>Updated</th>
                </tr>
              </thead>
              <tbody>
                {missions.map((mission, index) => {
                  const key = `${mission.system || 'unknown'}-${mission.faction || 'faction'}-${index}`
                  const distanceDisplay = formatSystemDistance(mission.distanceLy, mission.distanceText)
                  const updatedDisplay = formatRelativeTime(mission.updatedAt || mission.updatedText)
                  const isTargetSystem = mission.isTargetSystem
                  const factionKey = normaliseFactionKey(mission.faction)
                  const factionInfo = factionKey ? factionStandings[factionKey] : null
                  const standingClass = factionInfo?.standing === 'ally'
                    ? 'text-success'
                    : factionInfo?.standing === 'hostile'
                      ? 'text-danger'
                      : 'text-primary'
                  const standingLabel = factionInfo?.relation || (factionInfo?.standing
                    ? `${factionInfo.standing.charAt(0).toUpperCase()}${factionInfo.standing.slice(1)}`
                    : null)
                  const reputationLabel = typeof factionInfo?.reputation === 'number'
                    ? formatReputationPercent(factionInfo.reputation)
                    : null
                  const factionTitle = [standingLabel, reputationLabel && `Reputation ${reputationLabel}`]
                    .filter(Boolean)
                    .join(' · ') || undefined

                  return (
                    <tr key={key} style={{ animationDelay: `${index * 0.03}s` }}>
                      <td style={{ padding: '.65rem 1rem' }}>
<<<<<<< HEAD
                        {mission.faction
                          ? (
                              mission.factionUrl
                                ? (
                                  <a href={mission.factionUrl} target='_blank' rel='noopener noreferrer' className='text-secondary'>
                                    {mission.faction}
                                  </a>
                                  )
                                : (
                                    mission.faction
                                  )
                            )
                          : '--'}
                      </td>
                      <td style={{ padding: '.65rem 1rem' }}>
                        <div className='text-no-wrap' style={{ display: 'flex', alignItems: 'center' }}>
                          {isTargetSystem
                            ? (
                              <i className='icon system-object-icon icarus-terminal-location-filled text-secondary' style={{ marginRight: '.5rem' }} />
                              )
                            : (
                              <i className='icon system-object-icon icarus-terminal-location' style={{ marginRight: '.5rem', color: '#888' }} />
                              )}
                          {mission.system
                            ? (
                                mission.systemUrl
                                  ? (
                                    <a href={mission.systemUrl} target='_blank' rel='noopener noreferrer' className='text-secondary'>
                                      {mission.system}
                                    </a>
                                    )
                                  : (
                                      mission.system
                                    )
                              )
                            : '--'}
=======
                        {mission.faction ? (
                          <span className={standingClass} title={factionTitle}>
                            {mission.faction}
                          </span>
                        ) : '--'}
                      </td>
                      <td style={{ padding: '.65rem 1rem' }}>
                        <div className='text-no-wrap' style={{ display: 'flex', alignItems: 'center' }}>
                          {isTargetSystem ? (
                            <i className='icon system-object-icon icarus-terminal-location-filled text-primary' style={{ marginRight: '.5rem' }} />
                          ) : (
                            <i className='icon system-object-icon icarus-terminal-location' style={{ marginRight: '.5rem', color: '#888' }} />
                          )}
                          {mission.system ? (
                            <span className='text-primary'>{mission.system}</span>
                          ) : '--'}
>>>>>>> 0875631e
                        </div>
                      </td>
                      <td className='hidden-small text-right' style={{ padding: '.65rem 1rem' }}>{distanceDisplay || '--'}</td>
                      <td className='hidden-small text-right' style={{ padding: '.65rem 1rem' }}>{updatedDisplay || mission.updatedText || '--'}</td>
                    </tr>
                  )
                })}
              </tbody>
            </table>
          )}
        </div>
      </div>
    </div>
  )
}

function TradeRoutesPanel () {
  const { connected, ready } = useSocket()
  const {
    currentSystem,
    system,
    systemSelection,
    systemInput,
    systemOptions,
    handleSystemChange,
    handleManualSystemChange
  } = useSystemSelector({ autoSelectCurrent: true })
  const [cargoCapacity, setCargoCapacity] = useState('')
  const [initialCapacityLoaded, setInitialCapacityLoaded] = useState(false)
  const [routeDistance, setRouteDistance] = useState('30')
  const [priceAge, setPriceAge] = useState('8')
  const [padSize, setPadSize] = useState('2')
  const [minSupply, setMinSupply] = useState('500')
  const [minDemand, setMinDemand] = useState('0')
  const [stationDistance, setStationDistance] = useState('0')
  const [surfacePreference, setSurfacePreference] = useState('0')
  const DISTANCE_FILTER_MAX = 200
  const [distanceFilter, setDistanceFilter] = useState(String(DISTANCE_FILTER_MAX))
  const parsedDistanceFilter = Number(distanceFilter)
  const isDistanceFilterLimited = Number.isFinite(parsedDistanceFilter) && parsedDistanceFilter < DISTANCE_FILTER_MAX
  const [rawRoutes, setRawRoutes] = useState([])
  const [routes, setRoutes] = useState([])
  const [status, setStatus] = useState('idle')
  const [error, setError] = useState('')
  const [message, setMessage] = useState('')
  const [sortField, setSortField] = useState('distance')
  const [sortDirection, setSortDirection] = useState('asc')
  const [filtersCollapsed, setFiltersCollapsed] = useState(true)
  const [expandedRouteKey, setExpandedRouteKey] = useState(null)

  useEffect(() => {
    if (!connected || initialCapacityLoaded) return

    let cancelled = false

    const loadCapacityFromShip = async () => {
      try {
        const shipStatus = await sendEvent('getShipStatus')
        if (cancelled) return

        const capacityNumber = Number(shipStatus?.cargo?.capacity)
        if (Number.isFinite(capacityNumber) && capacityNumber >= 0) {
          setCargoCapacity(String(Math.round(capacityNumber)))
        }
      } catch (err) {
        // Ignore errors fetching ship status; the UI will fall back to showing an unknown hold size.
      } finally {
        if (!cancelled) setInitialCapacityLoaded(true)
      }
    }

    loadCapacityFromShip()

    return () => { cancelled = true }
  }, [connected, ready, initialCapacityLoaded])

  const routeDistanceOptions = useMemo(() => ([
    { value: '10', label: '10 Ly' },
    { value: '20', label: '20 Ly' },
    { value: '30', label: '30 Ly' },
    { value: '40', label: '40 Ly' },
    { value: '50', label: '50 Ly' },
    { value: '60', label: '60 Ly' },
    { value: '70', label: '70 Ly' },
    { value: '80', label: '80 Ly' },
    { value: '1000', label: '1,000 Ly' }
  ]), [])

  const priceAgeOptions = useMemo(() => ([
    { value: '8', label: '8 hours' },
    { value: '16', label: '16 hours' },
    { value: '24', label: '1 day' },
    { value: '48', label: '2 days' },
    { value: '72', label: '3 days' }
  ]), [])

  const padSizeOptions = useMemo(() => ([
    { value: '1', label: 'Small' },
    { value: '2', label: 'Medium' },
    { value: '3', label: 'Large' }
  ]), [])

  const supplyOptions = useMemo(() => ([
    { value: '0', label: 'Any' },
    { value: '100', label: '100 Units' },
    { value: '500', label: '500 Units' },
    { value: '1000', label: '1,000 Units' },
    { value: '2500', label: '2,500 Units' },
    { value: '5000', label: '5,000 Units' },
    { value: '10000', label: '10,000 Units' },
    { value: '50000', label: '50,000 Units' }
  ]), [])

  const demandOptions = useMemo(() => ([
    { value: '0', label: 'Any' },
    { value: '100', label: '100 Units or unlimited' },
    { value: '500', label: '500 Units or unlimited' },
    { value: '1000', label: '1,000 Units or unlimited' },
    { value: '2500', label: '2,500 Units or unlimited' },
    { value: '5000', label: '5,000 Units or unlimited' },
    { value: '10000', label: '10,000 Units or unlimited' },
    { value: '50000', label: '50,000 Units or unlimited' }
  ]), [])

  const stationDistanceOptions = useMemo(() => ([
    { value: '0', label: 'Any' },
    { value: '100', label: '100 Ls' },
    { value: '500', label: '500 Ls' },
    { value: '1000', label: '1,000 Ls' },
    { value: '2000', label: '2,000 Ls' },
    { value: '5000', label: '5,000 Ls' },
    { value: '10000', label: '10,000 Ls' },
    { value: '15000', label: '15,000 Ls' },
    { value: '20000', label: '20,000 Ls' },
    { value: '25000', label: '25,000 Ls' },
    { value: '50000', label: '50,000 Ls' },
    { value: '100000', label: '100,000 Ls' }
  ]), [])

  const surfaceOptions = useMemo(() => ([
    { value: '0', label: 'Yes (with Odyssey stations)' },
    { value: '2', label: 'Yes (exclude Odyssey stations)' },
    { value: '1', label: 'No' }
  ]), [])

  const pickOptionLabel = useCallback((options, value, fallback) => {
    if (!Array.isArray(options)) return fallback
    const match = options.find(option => option.value === value)
    return match ? match.label : fallback
  }, [])

  const simplifySupplyDemandLabel = useCallback(label => {
    if (typeof label !== 'string' || !label.trim()) return 'Any'
    return label
      .replace(/\s*Units(?:\s*or\s*unlimited)?/i, '')
      .replace(/\s*or\s*unlimited/i, '')
      .trim() || 'Any'
  }, [])

  const cargoCapacityDisplay = useMemo(() => {
    const capacityNumber = Number(cargoCapacity)
    if (Number.isFinite(capacityNumber) && capacityNumber >= 0) {
      return `${Math.round(capacityNumber).toLocaleString()} t`
    }
    return initialCapacityLoaded ? 'Unknown' : 'Detecting…'
  }, [cargoCapacity, initialCapacityLoaded])

  const filtersSummary = useMemo(() => {
    const selectedSystem = (system && system.trim()) ||
      ((systemSelection && systemSelection !== '__manual') ? systemSelection : '') ||
      currentSystem?.name ||
      'Any System'

    const padLabelRaw = pickOptionLabel(padSizeOptions, padSize, 'Any')
    const padLabel = padLabelRaw === 'Medium' ? 'Med' : padLabelRaw
    const supplyLabel = simplifySupplyDemandLabel(pickOptionLabel(supplyOptions, minSupply, 'Any'))
    const demandLabel = simplifySupplyDemandLabel(pickOptionLabel(demandOptions, minDemand, 'Any'))

    return [
      selectedSystem,
      `Capacity: ${cargoCapacityDisplay}`,
      `Landing Pad: ${padLabel}`,
      `Min Supply: ${supplyLabel}`,
      `Min Demand: ${demandLabel}`
    ].join(' | ')
  }, [system, systemSelection, currentSystem, cargoCapacityDisplay, padSize, minSupply, minDemand, padSizeOptions, supplyOptions, demandOptions, pickOptionLabel, simplifySupplyDemandLabel])

  const filterRoutes = useCallback((list = []) => {
    if (!Array.isArray(list)) return []
    const effectiveDistanceLimit = isDistanceFilterLimited ? parsedDistanceFilter : DISTANCE_FILTER_MAX

    return list.filter(route => {
      if (isDistanceFilterLimited) {
        const numericDistance = extractRouteDistance(route)
        if (Number.isFinite(numericDistance) && numericDistance > effectiveDistanceLimit) return false
      }

      return true
    })
  }, [isDistanceFilterLimited, parsedDistanceFilter])

  const sortRoutes = useCallback((list = []) => {
    if (!Array.isArray(list)) return []
    if (!sortField) return Array.isArray(list) ? [...list] : []

    const directionFactor = sortDirection === 'asc' ? 1 : -1

    const getValue = route => {
      switch (sortField) {
        case 'profitPerTon':
          return extractProfitPerTon(route)
        case 'routeDistance':
          return extractRouteDistance(route)
        case 'distance':
          return extractSystemDistance(route)
        default:
          return null
      }
    }

    return [...list].sort((a, b) => {
      const aValue = getValue(a)
      const bValue = getValue(b)

      const aValid = Number.isFinite(aValue)
      const bValid = Number.isFinite(bValue)

      if (!aValid && !bValid) return 0
      if (!aValid) return 1
      if (!bValid) return -1
      if (aValue === bValue) return 0

      return (aValue < bValue ? -1 : 1) * directionFactor
    })
  }, [sortField, sortDirection])

  const handleSortChange = useCallback(field => {
    if (!field) return
    setSortField(prevField => {
      if (prevField === field) {
        setSortDirection(prevDirection => (prevDirection === 'asc' ? 'desc' : 'asc'))
        return prevField
      }
      setSortDirection(DEFAULT_SORT_DIRECTION[field] || 'asc')
      return field
    })
  }, [])

  const handleSortKeyDown = useCallback((event, field) => {
    if (event.key === 'Enter' || event.key === ' ' || event.key === 'Spacebar') {
      event.preventDefault()
      handleSortChange(field)
    }
  }, [handleSortChange])

  const renderSortArrow = field => {
    if (sortField !== field) return null
    const arrow = sortDirection === 'asc' ? String.fromCharCode(0x25B2) : String.fromCharCode(0x25BC)
    return (
      <span style={{ color: '#ff7c22', marginLeft: '0.35rem', fontSize: '0.8rem' }}>{arrow}</span>
    )
  }

  useEffect(() => {
    const filtered = filterRoutes(rawRoutes)
    const sorted = sortRoutes(filtered)
    setRoutes(sorted)
  }, [rawRoutes, filterRoutes, sortRoutes])

  useEffect(() => {
    setExpandedRouteKey(null)
  }, [rawRoutes])

  const handleRowToggle = useCallback(rowId => {
    setExpandedRouteKey(prev => (prev === rowId ? null : rowId))
  }, [])

  const handleRowKeyDown = useCallback((event, rowId) => {
    if (event.key === 'Enter' || event.key === ' ' || event.key === 'Spacebar') {
      event.preventDefault()
      handleRowToggle(rowId)
    }
  }, [handleRowToggle])

  const renderQuantityIndicator = (entry, type) => {
    if (!entry) return null
    const quantityText = entry?.quantityText || (typeof entry?.quantity === 'number' && !Number.isNaN(entry.quantity)
      ? entry.quantity.toLocaleString()
      : null)
    const level = typeof entry?.level === 'number' && entry.level > 0 ? Math.min(entry.level, 4) : null
    const symbol = type === 'supply' ? String.fromCharCode(0x25B2) : String.fromCharCode(0x25BC)
    const icon = level ? symbol.repeat(Math.min(level, 3)) : symbol
    const color = type === 'supply' ? '#5bd1a5' : '#ff6b6b'
    return (
      <span style={{ display: 'inline-flex', alignItems: 'center', gap: '0.35rem', fontSize: '0.85em' }}>
        <span style={{ color }}>{icon}</span>
        <span style={{ color: '#bbb' }}>{quantityText || '--'}</span>
      </span>
    )
  }

  const handleSubmit = event => {
    event.preventDefault()
    const targetSystem = system && system.trim() ? system.trim() : currentSystem?.name
    if (!targetSystem) {
      setError('Please choose a system before searching for trade routes.')
      setMessage('')
      setRoutes([])
      setStatus('error')
      return
    }

    setStatus('loading')
    setError('')
    setMessage('')

    const filters = {
      ...(cargoCapacity !== '' ? { cargoCapacity } : {}),
      maxRouteDistance: routeDistance,
      maxPriceAge: priceAge,
      minLandingPad: padSize,
      minSupply,
      minDemand,
      maxStationDistance: stationDistance,
      surfacePreference,
      includeRoundTrips: true
    }

    const applyResults = (nextRoutes = [], meta = {}) => {
      const filteredRoutes = filterRoutes(nextRoutes)
      const sortedRoutes = sortRoutes(filteredRoutes)
      const nextError = meta.error || ''
      const nextMessage = meta.message || ''

      setRawRoutes(nextRoutes)
      setRoutes(sortedRoutes)
      setError(nextError)
      setMessage(nextMessage)

      if (nextError && filteredRoutes.length === 0) {
        setStatus('error')
      } else if (filteredRoutes.length === 0) {
        setStatus('empty')
      } else {
        setStatus('populated')
      }
    }

    const payload = {
      system: targetSystem,
      filters
    }

    const shouldUseMockData = typeof window !== 'undefined' && window.localStorage.getItem('inaraUseMockData') === 'true'
    if (shouldUseMockData) {
      const mockRoutes = generateMockTradeRoutes({
        systemName: targetSystem,
        cargoCapacity
      })

      applyResults(mockRoutes, {
        message: 'Mock trade routes loaded via the Trade Route Layout Sandbox. Disable mock data in INARA settings to restore live results.'
      })
      return
    }

    fetch('/api/inara-trade-routes', {
      method: 'POST',
      headers: { 'Content-Type': 'application/json' },
      body: JSON.stringify(payload)
    })
      .then(res => res.json())
      .then(data => {
        const nextRoutes = Array.isArray(data?.routes)
          ? data.routes
          : Array.isArray(data?.results)
            ? data.results
            : []

        applyResults(nextRoutes, { error: data?.error, message: data?.message })
      })
      .catch(err => {
        setError(err.message || 'Unable to fetch trade routes.')
        setMessage('')
        setRoutes([])
        setRawRoutes([])
        setStatus('error')
      })
  }

  const renderRoutesTable = () => (
    <table style={{ width: '100%', borderCollapse: 'collapse', color: '#fff', tableLayout: 'fixed', lineHeight: 1.35 }}>
      <colgroup>
        <col style={{ width: '4%' }} />
        <col style={{ width: '20%' }} />
        <col style={{ width: '20%' }} />
        <col style={{ width: '14%' }} />
        <col style={{ width: '14%' }} />
        <col style={{ width: '8%' }} />
        <col style={{ width: '8%' }} />
        <col style={{ width: '6%' }} />
        <col style={{ width: '6%' }} />
        <col style={{ width: '6%' }} />
        <col style={{ width: '4%' }} />
      </colgroup>
      <thead>
        <tr style={{ fontSize: '0.95rem' }}>
          <th aria-hidden='true' />
          <th style={{ textAlign: 'left', padding: '.6rem .65rem' }}>Origin</th>
          <th style={{ textAlign: 'left', padding: '.6rem .65rem' }}>Destination</th>
          <th className='hidden-small' style={{ textAlign: 'left', padding: '.6rem .65rem' }}>Outbound Commodity</th>
          <th className='hidden-small' style={{ textAlign: 'left', padding: '.6rem .65rem' }}>Return Commodity</th>
          <th
            className='hidden-small text-right'
            style={{ padding: '.6rem .65rem', cursor: 'pointer', userSelect: 'none' }}
            onClick={() => handleSortChange('profitPerTon')}
            onKeyDown={event => handleSortKeyDown(event, 'profitPerTon')}
            tabIndex={0}
            aria-sort={sortField === 'profitPerTon' ? (sortDirection === 'asc' ? 'ascending' : 'descending') : 'none'}
          >
            Profit/Ton{renderSortArrow('profitPerTon')}
          </th>
          <th className='hidden-small text-right' style={{ padding: '.6rem .65rem' }}>Profit/Trip</th>
          <th className='hidden-small text-right' style={{ padding: '.6rem .65rem' }}>Profit/Hour</th>
          <th
            className='hidden-small text-right'
            style={{ padding: '.6rem .65rem', cursor: 'pointer', userSelect: 'none' }}
            onClick={() => handleSortChange('routeDistance')}
            onKeyDown={event => handleSortKeyDown(event, 'routeDistance')}
            tabIndex={0}
            aria-sort={sortField === 'routeDistance' ? (sortDirection === 'asc' ? 'ascending' : 'descending') : 'none'}
          >
            Route Distance{renderSortArrow('routeDistance')}
          </th>
          <th
            className='hidden-small text-right'
            style={{ padding: '.6rem .65rem', cursor: 'pointer', userSelect: 'none' }}
            onClick={() => handleSortChange('distance')}
            onKeyDown={event => handleSortKeyDown(event, 'distance')}
            tabIndex={0}
            aria-sort={sortField === 'distance' ? (sortDirection === 'asc' ? 'ascending' : 'descending') : 'none'}
          >
            Distance{renderSortArrow('distance')}
          </th>
          <th className='hidden-small text-right' style={{ padding: '.6rem .65rem' }}>Updated</th>
        </tr>
      </thead>
      <tbody>
        {routes.map((route, index) => {
          const originLocal = route?.origin?.local
          const destinationLocal = route?.destination?.local
          const originStation = originLocal?.station || route?.origin?.stationName || route?.originStation || route?.sourceStation || route?.startStation || route?.fromStation || route?.station || '--'
          const originSystemName = originLocal?.system || route?.origin?.systemName || route?.originSystem || route?.sourceSystem || route?.startSystem || route?.fromSystem || route?.system || ''
          const destinationStation = destinationLocal?.station || route?.destination?.stationName || route?.destinationStation || route?.targetStation || route?.endStation || route?.toStation || '--'
          const destinationSystemName = destinationLocal?.system || route?.destination?.systemName || route?.destinationSystem || route?.targetSystem || route?.endSystem || route?.toSystem || ''

          const outboundBuy = route?.origin?.buy || null
          const outboundSell = route?.destination?.sell || null
          const returnBuy = route?.destination?.buyReturn || null
          const returnSell = route?.origin?.sellReturn || null

          const outboundCommodity = outboundBuy?.commodity || outboundSell?.commodity || route?.commodity || '--'
          const returnCommodity = returnBuy?.commodity || returnSell?.commodity || '--'

          const outboundSupplyIndicator = renderQuantityIndicator(outboundBuy, 'supply')
          const outboundDemandIndicator = renderQuantityIndicator(outboundSell, 'demand')
          const returnSupplyIndicator = renderQuantityIndicator(returnBuy, 'supply')
          const returnDemandIndicator = renderQuantityIndicator(returnSell, 'demand')
          const indicatorPlaceholder = <span style={{ color: '#666', fontSize: '0.82em' }}>--</span>

          const profitPerTon = formatCredits(route?.summary?.profitPerUnit ?? route?.profitPerUnit, route?.summary?.profitPerUnitText || route?.profitPerUnitText)
          const profitPerTrip = formatCredits(route?.summary?.profitPerTrip, route?.summary?.profitPerTripText)
          const profitPerHour = formatCredits(route?.summary?.profitPerHour, route?.summary?.profitPerHourText)
          const routeDistanceDisplay = formatSystemDistance(route?.summary?.routeDistanceLy ?? route?.summary?.distanceLy ?? route?.distanceLy ?? route?.distance, route?.summary?.routeDistanceText || route?.summary?.distanceText || route?.distanceDisplay)
          const systemDistanceDisplay = formatSystemDistance(route?.summary?.distanceLy ?? route?.distanceLy ?? route?.distance, route?.summary?.distanceText || route?.distanceDisplay)
          const updatedDisplay = formatRelativeTime(route?.summary?.updated || route?.updatedAt || route?.lastUpdated || route?.timestamp)

          const rowKey = `route-${index}`
          const detailsId = `${rowKey}-details`
          const isExpanded = expandedRouteKey === rowKey
          const originIconName = getStationIconName(originLocal, route?.origin)
          const destinationIconName = getStationIconName(destinationLocal, route?.destination)
          const expansionSymbol = isExpanded ? String.fromCharCode(0x25B2) : String.fromCharCode(0x25BC)

          return (
            <React.Fragment key={rowKey}>
              <tr
                style={{ fontSize: '0.95rem', cursor: 'pointer', background: isExpanded ? 'rgba(255, 124, 34, 0.06)' : 'transparent' }}
                onClick={() => handleRowToggle(rowKey)}
                onKeyDown={event => handleRowKeyDown(event, rowKey)}
                role='button'
                tabIndex={0}
                aria-expanded={isExpanded}
                aria-controls={isExpanded ? detailsId : undefined}
              >
                <td style={{ padding: '.6rem .35rem', textAlign: 'center', verticalAlign: 'top', color: '#ffb347', fontSize: '1.1rem', lineHeight: 1 }} aria-hidden='true'>
                  {expansionSymbol}
                </td>
                <td style={{ padding: '.6rem .65rem', verticalAlign: 'top', whiteSpace: 'normal', wordBreak: 'break-word' }}>
                  <div style={{ display: 'flex', alignItems: 'center', gap: '0.55rem' }}>
                    {originIconName && <StationIcon icon={originIconName} />}
                    <span style={{ fontWeight: 600 }}>{originStation}</span>
                  </div>
                </td>
                <td style={{ padding: '.6rem .65rem', verticalAlign: 'top', whiteSpace: 'normal', wordBreak: 'break-word' }}>
                  <div style={{ display: 'flex', alignItems: 'center', gap: '0.55rem' }}>
                    {destinationIconName && <StationIcon icon={destinationIconName} />}
                    <span style={{ fontWeight: 600 }}>{destinationStation}</span>
                  </div>
                </td>
                <td className='hidden-small text-left text-no-transform' style={{ padding: '.6rem .65rem', verticalAlign: 'top', whiteSpace: 'normal', fontSize: '0.9rem' }}>
                  <strong>{outboundCommodity || '--'}</strong>
                </td>
                <td className='hidden-small text-left text-no-transform' style={{ padding: '.6rem .65rem', verticalAlign: 'top', whiteSpace: 'normal', fontSize: '0.9rem' }}>
                  <strong>{returnCommodity || '--'}</strong>
                </td>
                <td className='hidden-small text-right text-no-transform' style={{ padding: '.6rem .65rem', verticalAlign: 'top', fontSize: '0.9rem' }}>{profitPerTon || '--'}</td>
                <td className='hidden-small text-right text-no-transform' style={{ padding: '.6rem .65rem', verticalAlign: 'top', fontSize: '0.9rem' }}>{profitPerTrip || '--'}</td>
                <td className='hidden-small text-right text-no-transform' style={{ padding: '.6rem .65rem', verticalAlign: 'top', fontSize: '0.9rem' }}>{profitPerHour || '--'}</td>
                <td className='hidden-small text-right text-no-transform' style={{ padding: '.6rem .65rem', verticalAlign: 'top', fontSize: '0.9rem' }}>{routeDistanceDisplay || '--'}</td>
                <td className='hidden-small text-right text-no-transform' style={{ padding: '.6rem .65rem', verticalAlign: 'top', fontSize: '0.9rem' }}>{systemDistanceDisplay || '--'}</td>
                <td className='hidden-small text-right text-no-transform' style={{ padding: '.6rem .65rem', verticalAlign: 'top', fontSize: '0.9rem' }}>{updatedDisplay || '--'}</td>
              </tr>
              {isExpanded && (
                <tr
                  id={detailsId}
                  style={{ background: 'rgba(255, 124, 34, 0.06)' }}
                >
                  <td style={{ borderTop: '1px solid #2f3440' }} aria-hidden='true' />
                  <td style={{ padding: '.5rem .65rem .7rem', borderTop: '1px solid #2f3440', verticalAlign: 'top' }}>
                    <div style={{ display: 'flex', flexDirection: 'column', gap: '0.3rem', fontSize: '0.82rem', color: '#aeb3bf' }}>
                      <span style={{ color: '#9da4b3' }}>{originSystemName || 'Unknown system'}</span>
                      <span>Outbound supply:&nbsp;{outboundSupplyIndicator || indicatorPlaceholder}</span>
                      <span>Return demand:&nbsp;{returnDemandIndicator || indicatorPlaceholder}</span>
                    </div>
                  </td>
                  <td style={{ padding: '.5rem .65rem .7rem', borderTop: '1px solid #2f3440', verticalAlign: 'top' }}>
                    <div style={{ display: 'flex', flexDirection: 'column', gap: '0.3rem', fontSize: '0.82rem', color: '#aeb3bf' }}>
                      <span style={{ color: '#9da4b3' }}>{destinationSystemName || 'Unknown system'}</span>
                      <span>Outbound demand:&nbsp;{outboundDemandIndicator || indicatorPlaceholder}</span>
                      <span>Return supply:&nbsp;{returnSupplyIndicator || indicatorPlaceholder}</span>
                    </div>
                  </td>
                  <td className='hidden-small' style={{ padding: '.5rem .65rem .7rem', borderTop: '1px solid #2f3440', verticalAlign: 'top', fontSize: '0.82rem', color: '#8f96a3' }}>
                    <div style={{ display: 'flex', flexDirection: 'column', gap: '0.25rem' }}>
                      <span>Buy: {outboundBuy?.priceText || '--'}</span>
                      <span>Sell: {outboundSell?.priceText || '--'}</span>
                    </div>
                  </td>
                  <td className='hidden-small' style={{ padding: '.5rem .65rem .7rem', borderTop: '1px solid #2f3440', verticalAlign: 'top', fontSize: '0.82rem', color: '#8f96a3' }}>
                    <div style={{ display: 'flex', flexDirection: 'column', gap: '0.25rem' }}>
                      <span>Buy: {returnBuy?.priceText || '--'}</span>
                      <span>Sell: {returnSell?.priceText || '--'}</span>
                    </div>
                  </td>
                  <td className='hidden-small' style={{ borderTop: '1px solid #2f3440' }} aria-hidden='true' />
                  <td className='hidden-small' style={{ borderTop: '1px solid #2f3440' }} aria-hidden='true' />
                  <td className='hidden-small' style={{ borderTop: '1px solid #2f3440' }} aria-hidden='true' />
                  <td className='hidden-small' style={{ borderTop: '1px solid #2f3440' }} aria-hidden='true' />
                  <td className='hidden-small' style={{ borderTop: '1px solid #2f3440' }} aria-hidden='true' />
                  <td className='hidden-small' style={{ borderTop: '1px solid #2f3440' }} aria-hidden='true' />
                </tr>
              )}
            </React.Fragment>
          )
        })}
      </tbody>
    </table>
  )

  return (
    <div>
      <h2>Find Trade Routes</h2>
      <form onSubmit={handleSubmit} style={FILTER_FORM_STYLE}>
        <div style={{ display: 'flex', flexWrap: 'wrap', alignItems: 'center', gap: '.85rem', marginBottom: filtersCollapsed ? '.75rem' : '1.5rem' }}>
          <button
            type='submit'
            className='button--active button--secondary'
            style={{ ...FILTER_SUBMIT_BUTTON_STYLE }}
            disabled={status === 'loading'}
          >
            {status === 'loading' ? 'Refreshing…' : 'Refresh Trade Routes'}
          </button>
          <button
            type='button'
            onClick={() => setFiltersCollapsed(prev => !prev)}
            style={FILTER_TOGGLE_BUTTON_STYLE}
            aria-expanded={!filtersCollapsed}
            aria-controls='trade-route-filters'
          >
            {filtersCollapsed ? 'Show Filters' : 'Hide Filters'}
          </button>
          {filtersCollapsed && (
            <div style={FILTER_SUMMARY_STYLE}>
              {filtersSummary}
            </div>
          )}
        </div>

        {!filtersCollapsed && (
          <div id='trade-route-filters' style={FILTERS_GRID_STYLE}>
            <SystemSelect
              label='System'
              systemSelection={systemSelection}
              systemOptions={systemOptions}
              onSystemChange={handleSystemChange}
              systemInput={systemInput}
              onManualSystemChange={handleManualSystemChange}
            />
            <div style={{ ...FILTER_FIELD_STYLE }}>
              <label style={FILTER_LABEL_STYLE}>Max Route Distance</label>
              <select
                value={routeDistance}
                onChange={event => setRouteDistance(event.target.value)}
                style={{ ...FILTER_CONTROL_STYLE }}
              >
                {routeDistanceOptions.map(opt => (
                  <option key={opt.value} value={opt.value}>{opt.label}</option>
                ))}
              </select>
            </div>
            <div style={{ ...FILTER_FIELD_STYLE }}>
              <label style={FILTER_LABEL_STYLE}>Max Price Age</label>
              <select
                value={priceAge}
                onChange={event => setPriceAge(event.target.value)}
                style={{ ...FILTER_CONTROL_STYLE }}
              >
                {priceAgeOptions.map(opt => (
                  <option key={opt.value} value={opt.value}>{opt.label}</option>
                ))}
              </select>
            </div>
            <div style={{ ...FILTER_FIELD_STYLE }}>
              <label style={FILTER_LABEL_STYLE}>Min Landing Pad</label>
              <select
                value={padSize}
                onChange={event => setPadSize(event.target.value)}
                style={{ ...FILTER_CONTROL_STYLE }}
              >
                {padSizeOptions.map(opt => (
                  <option key={opt.value} value={opt.value}>{opt.label}</option>
                ))}
              </select>
            </div>
            <div style={{ ...FILTER_FIELD_STYLE }}>
              <label style={FILTER_LABEL_STYLE}>Min Supply</label>
              <select
                value={minSupply}
                onChange={event => setMinSupply(event.target.value)}
                style={{ ...FILTER_CONTROL_STYLE }}
              >
                {supplyOptions.map(opt => (
                  <option key={opt.value} value={opt.value}>{opt.label}</option>
                ))}
              </select>
            </div>
            <div style={{ ...FILTER_FIELD_STYLE }}>
              <label style={FILTER_LABEL_STYLE}>Min Demand</label>
              <select
                value={minDemand}
                onChange={event => setMinDemand(event.target.value)}
                style={{ ...FILTER_CONTROL_STYLE }}
              >
                {demandOptions.map(opt => (
                  <option key={opt.value} value={opt.value}>{opt.label}</option>
                ))}
              </select>
            </div>
            <div style={{ ...FILTER_FIELD_STYLE }}>
              <label style={FILTER_LABEL_STYLE}>Use Surface Stations</label>
              <select
                value={surfacePreference}
                onChange={event => setSurfacePreference(event.target.value)}
                style={{ ...FILTER_CONTROL_STYLE }}
              >
                {surfaceOptions.map(opt => (
                  <option key={opt.value} value={opt.value}>{opt.label}</option>
                ))}
              </select>
            </div>
            <div style={{ ...FILTER_FIELD_STYLE }}>
              <label style={FILTER_LABEL_STYLE}>Max Station Distance</label>
              <select
                value={stationDistance}
                onChange={event => setStationDistance(event.target.value)}
                style={{ ...FILTER_CONTROL_STYLE }}
              >
                {stationDistanceOptions.map(opt => (
                  <option key={opt.value} value={opt.value}>{opt.label}</option>
                ))}
              </select>
            </div>
          </div>
        )}
      </form>
      <div style={{ marginTop: '1.5rem', border: '1px solid #333', background: '#101010', overflow: 'hidden' }}>
        <div className='scrollable' style={{ maxHeight: 'calc(100vh - 360px)', overflowY: 'auto' }}>
          {message && status !== 'idle' && status !== 'loading' && (
            <div style={{ color: '#aaa', padding: '1.25rem 2rem', borderBottom: status === 'populated' ? '1px solid #222' : 'none' }}>{message}</div>
          )}
          {status === 'idle' && (
            <div style={{ color: '#aaa', padding: '2rem' }}>Choose your filters and refresh to see profitable trade routes.</div>
          )}
          {status === 'loading' && (
            <div style={{ color: '#aaa', padding: '2rem' }}>Refreshing trade routes...</div>
          )}
          {status === 'error' && (
            <div style={{ color: '#ff4d4f', padding: '2rem' }}>{error || 'Unable to fetch trade routes.'}</div>
          )}
          {status === 'empty' && (
            <div style={{ color: '#aaa', padding: '2rem' }}>No trade routes found near {system || currentSystem?.name || systemSelection || 'the selected system'}.</div>
          )}
          {status === 'populated' && renderRoutesTable()}
        </div>
      </div>
    </div>
  )
}

<<<<<<< HEAD
export default function InaraPage () {
  const [activeTab, setActiveTab] = useState('ships')
=======
export default function InaraPage() {
  const [activeTab, setActiveTab] = useState('tradeRoutes')
>>>>>>> 0875631e

  const navigationItems = useMemo(() => ([
    { name: 'Trade Routes', icon: 'route', active: activeTab === 'tradeRoutes', onClick: () => setActiveTab('tradeRoutes') },
    { name: 'Missions', icon: 'table-rows', active: activeTab === 'missions', onClick: () => setActiveTab('missions') },
    { name: 'Search', icon: 'search', type: 'SEARCH', active: false },
    { name: 'Ships', icon: 'ship', active: activeTab === 'ships', onClick: () => setActiveTab('ships') }

  ]), [activeTab])

  return (
    <Layout connected active ready loader={false}>
      <Panel layout='full-width' navigation={navigationItems} search={false}>
        <div>
          <div style={{ display: activeTab === 'tradeRoutes' ? 'block' : 'none' }}>
            <TradeRoutesPanel />
          </div>
          <div style={{ display: activeTab === 'missions' ? 'block' : 'none' }}>
            <MissionsPanel />
          </div>
          <div style={{ display: activeTab === 'ships' ? 'block' : 'none' }}>
            <ShipsPanel />
          </div>
        </div>
      </Panel>
    </Layout>
  )
}<|MERGE_RESOLUTION|>--- conflicted
+++ resolved
@@ -36,9 +36,7 @@
   return date.toLocaleDateString()
 }
 
-<<<<<<< HEAD
-function stationIconFromType (type = '') {
-=======
+
 function normaliseFactionKey(value) {
   return typeof value === 'string' && value.trim() ? value.trim().toLowerCase() : ''
 }
@@ -51,7 +49,6 @@
 }
 
 function stationIconFromType(type = '') {
->>>>>>> 0875631e
   const lower = type.toLowerCase()
   if (lower.includes('asteroid')) return 'asteroid-base'
   if (lower.includes('outpost')) return 'outpost'
@@ -851,7 +848,6 @@
                   return (
                     <tr key={key} style={{ animationDelay: `${index * 0.03}s` }}>
                       <td style={{ padding: '.65rem 1rem' }}>
-<<<<<<< HEAD
                         {mission.faction
                           ? (
                               mission.factionUrl
@@ -888,24 +884,6 @@
                                     )
                               )
                             : '--'}
-=======
-                        {mission.faction ? (
-                          <span className={standingClass} title={factionTitle}>
-                            {mission.faction}
-                          </span>
-                        ) : '--'}
-                      </td>
-                      <td style={{ padding: '.65rem 1rem' }}>
-                        <div className='text-no-wrap' style={{ display: 'flex', alignItems: 'center' }}>
-                          {isTargetSystem ? (
-                            <i className='icon system-object-icon icarus-terminal-location-filled text-primary' style={{ marginRight: '.5rem' }} />
-                          ) : (
-                            <i className='icon system-object-icon icarus-terminal-location' style={{ marginRight: '.5rem', color: '#888' }} />
-                          )}
-                          {mission.system ? (
-                            <span className='text-primary'>{mission.system}</span>
-                          ) : '--'}
->>>>>>> 0875631e
                         </div>
                       </td>
                       <td className='hidden-small text-right' style={{ padding: '.65rem 1rem' }}>{distanceDisplay || '--'}</td>
@@ -1626,14 +1604,8 @@
   )
 }
 
-<<<<<<< HEAD
-export default function InaraPage () {
-  const [activeTab, setActiveTab] = useState('ships')
-=======
 export default function InaraPage() {
   const [activeTab, setActiveTab] = useState('tradeRoutes')
->>>>>>> 0875631e
-
   const navigationItems = useMemo(() => ([
     { name: 'Trade Routes', icon: 'route', active: activeTab === 'tradeRoutes', onClick: () => setActiveTab('tradeRoutes') },
     { name: 'Missions', icon: 'table-rows', active: activeTab === 'missions', onClick: () => setActiveTab('missions') },
