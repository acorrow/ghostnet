.inara-spinner {
  display: flex;
  align-items: center;
  gap: 0.75rem;
  color: #aaa;
}

.inara-spinner--block {
  justify-content: center;
  padding: 2rem;
}

.inara-spinner--inline {
  justify-content: flex-start;
  padding: 0;
  font-size: 0.9rem;
  color: #888;
}

.inara-spinner__icon {
  width: 1.5rem;
  height: 1.5rem;
  border-radius: 50%;
  border: 2px solid rgba(255, 255, 255, 0.15);
  border-top-color: var(--color-primary);
  animation: inara-spinner-rotate 0.85s linear infinite;
}

.inara-spinner__label {
  font-size: 0.95rem;
}

.trade-routes__refresh-indicator {
  position: sticky;
  top: 0;
  z-index: 1;
  display: flex;
  align-items: center;
  justify-content: flex-start;
  gap: 0.85rem;
  padding: 0.75rem 1.25rem;
  background: rgba(16, 16, 16, 0.92);
  border-bottom: 1px solid #222;
  color: #888;
  font-size: 0.85rem;
}

.trade-routes__refresh-indicator .inara-spinner__label {
  color: #888;
  font-size: 0.85rem;
}

<<<<<<< HEAD
.trade-routes__refresh-timestamp {
  margin-left: auto;
  color: #b7c4d8;
  font-size: 0.82rem;
=======
.inara__data-source {
  color: #bbb;
  font-size: 0.95rem;
  margin-bottom: 0.75rem;
>>>>>>> ea544f6e
}

@keyframes inara-spinner-rotate {
  to {
    transform: rotate(360deg);
  }
}

.pristine-mining__container {
  position: relative;
  display: flex;
  align-items: stretch;
  gap: 0;
  padding: 0;
  border-radius: 0;
  box-sizing: border-box;
  border: 1px solid #333;
  background: #101010;
  margin-top: 1.5rem;
}

.pristine-mining__container--inspector {
  gap: 1.75rem;
}

.pristine-mining__results {
  flex: 1 1 auto;
  min-width: 0;
  transition: flex-basis 0.35s ease, padding-right 0.35s ease;
}

.pristine-mining__results--inspector {
  padding-right: 0.75rem;
}

.pristine-mining__inspector {
  flex: 0 0 0;
  width: 0;
  padding: 0;
  box-sizing: border-box;
  pointer-events: none;
  opacity: 0;
  transition: opacity 0.3s ease, flex-basis 0.35s ease, width 0.35s ease, padding 0.35s ease;
  display: flex;
  align-items: stretch;
  justify-content: flex-end;
  min-width: 0;
  align-self: stretch;
}

.pristine-mining__inspector--reserved {
  pointer-events: auto;
  opacity: 1;
}

.pristine-mining__container--inspector .pristine-mining__inspector {
  flex: 0 0 23rem;
  width: 23rem;
  padding: 0;
}

.pristine-mining__inspector .inspector {
  position: relative;
  display: flex;
  flex-direction: column;
  width: 100%;
  height: 100%;
  border: 1px solid #1f2430;
  border-radius: 0.75rem;
  background: rgba(8, 10, 16, 0.94) var(--linear-gradient-background);
  overflow: hidden;
  padding: 0;
  box-sizing: border-box;
}

.pristine-mining__inspector .inspector__title {
  position: relative;
  margin: 0;
  width: 100%;
  height: auto;
  padding: 0.75rem 1rem 0.75rem 2.75rem;
  background: rgba(30, 20, 14, 0.9);
  color: var(--color-primary);
  border-bottom: 1px solid rgba(255, 124, 34, 0.25);
  border-radius: 0.75rem 0.75rem 0 0;
}

.pristine-mining__inspector .inspector__close-button {
  position: absolute;
  top: 50%;
  left: 0.75rem;
  transform: translateY(-50%);
}

.pristine-mining__inspector .inspector__close-button .icon {
  transform: none;
}

.pristine-mining__inspector .inspector__contents {
  position: static;
  flex: 1 1 auto;
  padding: 1rem 1.25rem 1.5rem;
  overflow-y: auto;
}

.pristine-mining__inspector-status {
  align-self: flex-start;
  width: 100%;
  background: rgba(12, 15, 24, 0.92);
  border: 1px solid #1f2430;
  border-radius: 0.75rem;
  padding: 1rem 1.25rem;
  color: #bbb;
  font-size: 0.95rem;
  line-height: 1.45;
}

.pristine-mining__inspector-status--error {
  color: #ffb347;
  border-color: #553211;
  background: rgba(38, 18, 6, 0.55);
}

.pristine-mining__inspector .navigation-panel__inspector {
  position: relative;
  right: auto;
  top: auto;
  bottom: auto;
  width: 100%;
  max-width: none;
  display: flex;
  flex-direction: column;
}

.pristine-mining__inspector .navigation-panel__inspector .scrollable {
  max-height: calc(100vh - 360px);
  flex: 1 1 auto;
}

.pristine-mining__detail {
  display: flex;
  flex-wrap: wrap;
  gap: 1.5rem;
  padding-top: 1.25rem;
  align-items: flex-start;
}

.pristine-mining__detail-info {
  flex: 1 1 260px;
  min-width: 0;
  display: flex;
  flex-direction: column;
  gap: 0.9rem;
  color: #bbb;
  font-size: 0.95rem;
}

.pristine-mining__detail-summary {
  display: flex;
  flex-wrap: wrap;
  gap: 1.25rem;
}

.pristine-mining__detail-links {
  display: flex;
  flex-wrap: wrap;
  gap: 1.25rem;
}

.pristine-mining__detail-status {
  color: #aaa;
  font-size: 0.95rem;
}

.pristine-mining__detail-status--error {
  color: #ffb347;
}

.pristine-mining__detail-artwork {
  flex: 0 0 220px;
  min-width: 220px;
  display: flex;
  align-items: center;
  justify-content: center;
  padding: 0.25rem 0;
}

.pristine-mining__artwork {
  width: 100%;
  max-width: 220px;
  aspect-ratio: 1 / 1;
  height: auto;
  margin: 0 auto;
}

.pristine-mining__artwork-svg,
.pristine-mining__artwork-svg--belt {
  display: block;
  width: 100%;
  height: auto;
  overflow: visible;
}

.pristine-mining__artwork--belt {
  display: flex;
  align-items: center;
  justify-content: center;
  width: 100%;
  max-width: 220px;
  aspect-ratio: 5 / 3;
}

.pristine-mining__artwork-svg--belt {
  height: auto;
}

.pristine-mining__belt-ring {
  fill: rgba(255, 124, 34, 0.25);
}

.pristine-mining__belt-ring--inner {
  fill: rgba(255, 124, 34, 0.18);
}

.pristine-mining__belt-dust {
  fill: rgba(255, 124, 34, 0.08);
}

@media (max-width: 1200px) {
  .pristine-mining__container {
    gap: 1rem;
    padding: 0;
  }

  .pristine-mining__container--inspector {
    gap: 1rem;
  }

  .pristine-mining__results,
  .pristine-mining__results--inspector {
    padding-right: 0.5rem;
  }

  .pristine-mining__container--inspector .pristine-mining__inspector {
    flex: 0 0 min(23rem, 45vw);
    width: min(23rem, 45vw);
    padding: 0;
  }

  .pristine-mining__inspector .navigation-panel__inspector {
    max-width: none;
    height: 100%;
  }

  .pristine-mining__inspector .navigation-panel__inspector .scrollable {
    max-height: none;
  }
}

@media only screen and (orientation: portrait) {
  .pristine-mining__inspector .inspector__close-button .icon {
    transform: rotate(90deg);
  }
}<|MERGE_RESOLUTION|>--- conflicted
+++ resolved
@@ -49,18 +49,10 @@
   color: #888;
   font-size: 0.85rem;
 }
-
-<<<<<<< HEAD
 .trade-routes__refresh-timestamp {
   margin-left: auto;
   color: #b7c4d8;
   font-size: 0.82rem;
-=======
-.inara__data-source {
-  color: #bbb;
-  font-size: 0.95rem;
-  margin-bottom: 0.75rem;
->>>>>>> ea544f6e
 }
 
 @keyframes inara-spinner-rotate {
